--- conflicted
+++ resolved
@@ -1,10 +1,7 @@
 packages:
   - 'frontend'
   - 'tests'
-<<<<<<< HEAD
   - 'backend/resources/email-templates/build'
-=======
 
 overrides:
-  'devalue': '^5.3.2'
->>>>>>> 52c560c3
+  'devalue': '^5.3.2'