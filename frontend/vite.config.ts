import { paraglideVitePlugin } from '@inlang/paraglide-js';
import { sveltekit } from '@sveltejs/kit/vite';
import tailwindcss from '@tailwindcss/vite';
import { defineConfig } from 'vite';

export default defineConfig({
	plugins: [
		sveltekit(),
		tailwindcss(),
		paraglideVitePlugin({
			project: './project.inlang',
			outdir: './src/lib/paraglide',
			cookieName: 'locale',
			strategy: ['cookie', 'preferredLanguage', 'baseLocale']
		})
	],

	server: {
		proxy: {
			'/api': {
				target: process.env.DEVELOPMENT_BACKEND_URL || 'http://localhost:1411'
<<<<<<< HEAD
=======
			},
			'/.well-known': {
				target: process.env.DEVELOPMENT_BACKEND_URL || 'http://localhost:1411'
>>>>>>> ca34c715
			}
		}
	}
});<|MERGE_RESOLUTION|>--- conflicted
+++ resolved
@@ -19,12 +19,9 @@
 		proxy: {
 			'/api': {
 				target: process.env.DEVELOPMENT_BACKEND_URL || 'http://localhost:1411'
-<<<<<<< HEAD
-=======
 			},
 			'/.well-known': {
 				target: process.env.DEVELOPMENT_BACKEND_URL || 'http://localhost:1411'
->>>>>>> ca34c715
 			}
 		}
 	}
