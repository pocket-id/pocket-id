--- conflicted
+++ resolved
@@ -12,10 +12,6 @@
 	});
 </script>
 
-<<<<<<< HEAD
-<div class={cn('bg-muted flex size-24 items-center justify-center rounded-2xl p-3', props.class)}>
-	<img class='object-contain' {...props} />
-=======
 <div class={'bg-muted flex items-center justify-center rounded-2xl p-3'}>
 	{#if error}
 		<LucideImageOff class={cn('text-muted-foreground p-5', props.class)} />
@@ -26,5 +22,4 @@
 			onerror={() => (error = true)}
 		/>
 	{/if}
->>>>>>> 068fcc65
 </div>