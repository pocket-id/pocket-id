import type { UserGroup } from './user-group.type';

export type OidcClientMetaData = {
	id: string;
	name: string;
	hasLogo: boolean;
<<<<<<< HEAD
	requiresReauthentication: boolean;
=======
	launchURL?: string;
>>>>>>> 484c2f6e
};

export type OidcClientFederatedIdentity = {
	issuer: string;
	subject?: string;
	audience?: string;
	jwks?: string | undefined;
};

export type OidcClientCredentials = {
	federatedIdentities: OidcClientFederatedIdentity[];
};

export type OidcClient = OidcClientMetaData & {
	callbackURLs: string[];
	logoutCallbackURLs: string[];
	isPublic: boolean;
	pkceEnabled: boolean;
	requiresReauthentication: boolean;
	credentials?: OidcClientCredentials;
	launchURL?: string;
};

export type OidcClientWithAllowedUserGroups = OidcClient & {
	allowedUserGroups: UserGroup[];
};

export type OidcClientWithAllowedUserGroupsCount = OidcClient & {
	allowedUserGroupsCount: number;
};

export type OidcClientCreate = Omit<OidcClient, 'id' | 'logoURL' | 'hasLogo'>;

export type OidcClientCreateWithLogo = OidcClientCreate & {
	logo: File | null | undefined;
};

export type OidcDeviceCodeInfo = {
	scope: string;
	authorizationRequired: boolean;
	client: OidcClientMetaData;
};

export type AuthorizeResponse = {
	code: string;
	callbackURL: string;
	issuer: string;
};

export type AuthorizedOidcClient = {
	scope: string;
	client: OidcClientMetaData;
};<|MERGE_RESOLUTION|>--- conflicted
+++ resolved
@@ -4,11 +4,8 @@
 	id: string;
 	name: string;
 	hasLogo: boolean;
-<<<<<<< HEAD
 	requiresReauthentication: boolean;
-=======
 	launchURL?: string;
->>>>>>> 484c2f6e
 };
 
 export type OidcClientFederatedIdentity = {
