export type AppConfig = {
	appName: string;
	allowOwnAccountEdit: boolean;
	emailOneTimeAccessEnabled: boolean
};

export type AllAppConfig = AppConfig & {
	// General
	sessionDuration: number;
	emailsVerified: boolean;
<<<<<<< HEAD
=======
	// Email
	emailEnabled: boolean;
>>>>>>> 5101b14e
	smtpHost: string;
	smtpPort: number;
	smtpFrom: string;
	smtpUser: string;
	smtpPassword: string;
	smtpTls: boolean;
	smtpSkipCertVerify: boolean;
<<<<<<< HEAD
	emailLoginNotificationEnabled: boolean;
=======
	// LDAP
	ldapEnabled: boolean;
	ldapUrl: string;
	ldapBindDn: string;
	ldapBindPassword: string;
	ldapBase: string;
	ldapSkipCertVerify: boolean;
	ldapAttributeUserUniqueIdentifier: string;
	ldapAttributeUserUsername: string;
	ldapAttributeUserEmail: string;
	ldapAttributeUserFirstName: string;
	ldapAttributeUserLastName: string;
	ldapAttributeGroupUniqueIdentifier: string;
	ldapAttributeGroupName: string;
	ldapAttributeAdminGroup: string;
>>>>>>> 5101b14e
};

export type AppConfigRawResponse = {
	key: string;
	type: string;
	value: string;
}[];

export type AppVersionInformation = {
	isUpToDate: boolean;
	newestVersion: string;
	currentVersion: string;
};<|MERGE_RESOLUTION|>--- conflicted
+++ resolved
@@ -8,11 +8,7 @@
 	// General
 	sessionDuration: number;
 	emailsVerified: boolean;
-<<<<<<< HEAD
-=======
 	// Email
-	emailEnabled: boolean;
->>>>>>> 5101b14e
 	smtpHost: string;
 	smtpPort: number;
 	smtpFrom: string;
@@ -20,9 +16,7 @@
 	smtpPassword: string;
 	smtpTls: boolean;
 	smtpSkipCertVerify: boolean;
-<<<<<<< HEAD
 	emailLoginNotificationEnabled: boolean;
-=======
 	// LDAP
 	ldapEnabled: boolean;
 	ldapUrl: string;
@@ -38,7 +32,6 @@
 	ldapAttributeGroupUniqueIdentifier: string;
 	ldapAttributeGroupName: string;
 	ldapAttributeAdminGroup: string;
->>>>>>> 5101b14e
 };
 
 export type AppConfigRawResponse = {
