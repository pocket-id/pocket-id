<script lang="ts">
	import * as Alert from '$lib/components/ui/alert';
	import { Button } from '$lib/components/ui/button';
	import * as Card from '$lib/components/ui/card';
	import { m } from '$lib/paraglide/messages';
	import UserService from '$lib/services/user-service';
	import WebAuthnService from '$lib/services/webauthn-service';
	import appConfigStore from '$lib/stores/application-configuration-store';
	import type { Passkey } from '$lib/types/passkey.type';
	import type { UserCreate } from '$lib/types/user.type';
	import { axiosErrorToast, getWebauthnErrorMessage } from '$lib/utils/error-util';
	import { startRegistration } from '@simplewebauthn/browser';
	import {
		KeyRound,
		Languages,
		LucideAlertTriangle,
		RectangleEllipsis,
		UserCog
	} from 'lucide-svelte';
	import { toast } from 'svelte-sonner';
	import AccountForm from './account-form.svelte';
	import LocalePicker from './locale-picker.svelte';
	import LoginCodeModal from './login-code-modal.svelte';
	import PasskeyList from './passkey-list.svelte';
	import RenamePasskeyModal from './rename-passkey-modal.svelte';

	let { data } = $props();
	let account = $state(data.account);
	let passkeys = $state(data.passkeys);
	let passkeyToRename: Passkey | null = $state(null);
	let showLoginCodeModal: boolean = $state(false);

	const userService = new UserService();
	const webauthnService = new WebAuthnService();

	async function updateAccount(user: UserCreate) {
		let success = true;
		await userService
			.updateCurrent(user)
			.then(() => toast.success(m.account_details_updated_successfully()))
			.catch((e) => {
				axiosErrorToast(e);
				success = false;
			});

		return success;
	}

	async function createPasskey() {
		try {
			const opts = await webauthnService.getRegistrationOptions();
			const attResp = await startRegistration(opts);
			const passkey = await webauthnService.finishRegistration(attResp);

			passkeys = await webauthnService.listCredentials();
			passkeyToRename = passkey;
		} catch (e) {
			toast.error(getWebauthnErrorMessage(e));
		}
	}
</script>

<svelte:head>
	<title>{m.account_settings()}</title>
</svelte:head>

{#if passkeys.length == 0}
	<Alert.Root variant="warning" class="flex gap-3">
		<LucideAlertTriangle class="size-4" />
		<div class="md:flex md:w-full md:place-content-between">
			<div>
				<Alert.Title class="font-semibold">{m.passkey_missing()}</Alert.Title>
				<Alert.Description class="text-sm">
					{m.please_provide_a_passkey_to_prevent_losing_access_to_your_account()}
				</Alert.Description>
			</div>
			<div>
				<Button class="mt-2 md:mt-0" on:click={createPasskey}>
					{m.add_passkey()}
				</Button>
			</div>
		</div>
	</Alert.Root>
{:else if passkeys.length == 1}
	<Alert.Root variant="warning" dismissibleId="single-passkey" class="flex gap-3">
		<LucideAlertTriangle class="size-4" />
		<div>
			<Alert.Title class="font-semibold">{m.single_passkey_configured()}</Alert.Title>
			<Alert.Description class="text-sm">
				{m.it_is_recommended_to_add_more_than_one_passkey()}
			</Alert.Description>
		</div>
	</Alert.Root>
{/if}

<<<<<<< HEAD
<!-- Login code card mobile -->
<div class="block sm:hidden">
=======
<!-- Login code card -->
<div>
>>>>>>> 075bb3f8
	<Card.Root>
		<Card.Header>
			<div class="flex flex-col items-start justify-between gap-3 sm:flex-row sm:items-center">
				<div>
					<Card.Title>
						<RectangleEllipsis class="text-primary/80 h-5 w-5" />
						{m.login_code()}
					</Card.Title>
					<Card.Description>
						{m.create_a_one_time_login_code_to_sign_in_from_a_different_device_without_a_passkey()}
					</Card.Description>
				</div>
<<<<<<< HEAD
				<Button variant="outline" class="w-full" on:click={() => (showLoginCodeModal = true)}>
=======
				<Button variant="outline" on:click={() => (showLoginCodeModal = true)}>
>>>>>>> 075bb3f8
					{m.create()}
				</Button>
			</div>
		</Card.Header>
	</Card.Root>
</div>

<!-- Account details card -->
<fieldset
	disabled={!$appConfigStore.allowOwnAccountEdit ||
		(!!account.ldapId && $appConfigStore.ldapEnabled)}
>
	<Card.Root>
		<Card.Header>
			<Card.Title>
				<UserCog class="text-primary/80 h-5 w-5" />
				{m.account_details()}
			</Card.Title>
		</Card.Header>
		<Card.Content>
			<AccountForm
				{account}
				userId={account.id}
				callback={updateAccount}
				isLdapUser={!!account.ldapId}
			/>
		</Card.Content>
	</Card.Root>
</fieldset>

<!-- Passkey management card -->
<div>
	<Card.Root>
		<Card.Header>
			<div class="flex items-center justify-between">
				<div>
					<Card.Title>
						<KeyRound class="text-primary/80 h-5 w-5" />
						{m.passkeys()}
					</Card.Title>
					<Card.Description>
						{m.manage_your_passkeys_that_you_can_use_to_authenticate_yourself()}
					</Card.Description>
				</div>
				<Button variant="outline" class="ml-3" on:click={createPasskey}>
					{m.add_passkey()}
				</Button>
			</div>
		</Card.Header>
		{#if passkeys.length != 0}
			<Card.Content>
				<PasskeyList bind:passkeys />
			</Card.Content>
		{/if}
	</Card.Root>
</div>

<<<<<<< HEAD
<!-- Login code card -->
<div class="hidden sm:block">
	<Card.Root>
		<Card.Header>
			<div class="flex flex-col items-start justify-between gap-3 sm:flex-row sm:items-center">
				<div>
					<Card.Title>
						<RectangleEllipsis class="text-primary/80 h-5 w-5" />
						{m.login_code()}
					</Card.Title>
					<Card.Description>
						{m.create_a_one_time_login_code_to_sign_in_from_a_different_device_without_a_passkey()}
					</Card.Description>
				</div>
				<Button variant="outline" on:click={() => (showLoginCodeModal = true)}>
					{m.create()}
				</Button>
			</div>
		</Card.Header>
	</Card.Root>
</div>

=======
>>>>>>> 075bb3f8
<!-- Language selection card -->
<div>
	<Card.Root>
		<Card.Header>
			<div class="flex flex-col items-start justify-between gap-3 sm:flex-row sm:items-center">
				<div>
					<Card.Title>
						<Languages class="text-primary/80 h-5 w-5" />
						{m.language()}
					</Card.Title>

					<Card.Description>
						{m.select_the_language_you_want_to_use()}
					</Card.Description>
				</div>
				<LocalePicker />
			</div>
		</Card.Header>
	</Card.Root>
</div>

<RenamePasskeyModal
	bind:passkey={passkeyToRename}
	callback={async () => (passkeys = await webauthnService.listCredentials())}
/>
<LoginCodeModal bind:show={showLoginCodeModal} /><|MERGE_RESOLUTION|>--- conflicted
+++ resolved
@@ -93,13 +93,9 @@
 	</Alert.Root>
 {/if}
 
-<<<<<<< HEAD
+
 <!-- Login code card mobile -->
 <div class="block sm:hidden">
-=======
-<!-- Login code card -->
-<div>
->>>>>>> 075bb3f8
 	<Card.Root>
 		<Card.Header>
 			<div class="flex flex-col items-start justify-between gap-3 sm:flex-row sm:items-center">
@@ -112,11 +108,8 @@
 						{m.create_a_one_time_login_code_to_sign_in_from_a_different_device_without_a_passkey()}
 					</Card.Description>
 				</div>
-<<<<<<< HEAD
+
 				<Button variant="outline" class="w-full" on:click={() => (showLoginCodeModal = true)}>
-=======
-				<Button variant="outline" on:click={() => (showLoginCodeModal = true)}>
->>>>>>> 075bb3f8
 					{m.create()}
 				</Button>
 			</div>
@@ -174,7 +167,7 @@
 	</Card.Root>
 </div>
 
-<<<<<<< HEAD
+
 <!-- Login code card -->
 <div class="hidden sm:block">
 	<Card.Root>
@@ -197,8 +190,6 @@
 	</Card.Root>
 </div>
 
-=======
->>>>>>> 075bb3f8
 <!-- Language selection card -->
 <div>
 	<Card.Root>
