<script lang="ts">
	import FileInput from '$lib/components/form/file-input.svelte';
	import FormInput from '$lib/components/form/form-input.svelte';
	import SwitchWithLabel from '$lib/components/form/switch-with-label.svelte';
	import ImageBox from '$lib/components/image-box.svelte';
	import { Button } from '$lib/components/ui/button';
	import Label from '$lib/components/ui/label/label.svelte';
	import { m } from '$lib/paraglide/messages';
	import type {
		OidcClient,
		OidcClientCreateWithLogo,
		OidcClientUpdateWithLogo
	} from '$lib/types/oidc.type';
	import { cachedOidcClientLogo } from '$lib/utils/cached-image-util';
	import { preventDefault } from '$lib/utils/event-util';
	import { createForm } from '$lib/utils/form-util';
	import { cn } from '$lib/utils/style';
<<<<<<< HEAD
	import { emptyToUndefined, optionalUrl } from '$lib/utils/zod-util';
	import { LucideChevronDown, LucideX } from '@lucide/svelte';
=======
	import { callbackUrlSchema, emptyToUndefined, optionalUrl } from '$lib/utils/zod-util';
	import { LucideChevronDown } from '@lucide/svelte';
>>>>>>> fb92906c
	import { slide } from 'svelte/transition';
	import { z } from 'zod/v4';
	import FederatedIdentitiesInput from './federated-identities-input.svelte';
	import OidcCallbackUrlInput from './oidc-callback-url-input.svelte';
	import * as DropdownButton from '$lib/components/ui/dropdown-button';

	let {
		callback,
		existingClient,
		mode
	}: {
		existingClient?: OidcClient;
		callback: (client: OidcClientCreateWithLogo | OidcClientUpdateWithLogo) => Promise<boolean>;
		mode: 'create' | 'update';
	} = $props();
	let isLoading = $state(false);
	let showAdvancedOptions = $state(false);
	let logo = $state<File | null | undefined>();
	let logoDataURL: string | null = $state(
		existingClient?.hasLogo ? cachedOidcClientLogo.getUrl(existingClient!.id) : null
	);
	let isUsingSelfhostedIcon = $state(false);
	let isUsingUrl = $state(false);
	let clientLogoCleared = $state(false);

	const client = {
		id: '',
		name: existingClient?.name || '',
		callbackURLs: existingClient?.callbackURLs || [],
		logoutCallbackURLs: existingClient?.logoutCallbackURLs || [],
		isPublic: existingClient?.isPublic || false,
		pkceEnabled: existingClient?.pkceEnabled || false,
		requiresReauthentication: existingClient?.requiresReauthentication || false,
		launchURL: existingClient?.launchURL || '',
		logoUrl: existingClient?.logoUrl || '',
		credentials: {
			federatedIdentities: existingClient?.credentials?.federatedIdentities || []
		}
	};

	const formSchema = z.object({
		id: emptyToUndefined(
			z
				.string()
				.min(2)
				.max(128)
				.regex(/^[a-zA-Z0-9_-]+$/, {
					message: m.invalid_client_id()
				})
				.optional()
		),
		name: z.string().min(2).max(50),
		callbackURLs: z.array(callbackUrlSchema).default([]),
		logoutCallbackURLs: z.array(callbackUrlSchema).default([]),
		isPublic: z.boolean(),
		pkceEnabled: z.boolean(),
		requiresReauthentication: z.boolean(),
		launchURL: optionalUrl,
		logoUrl: optionalUrl,
		credentials: z.object({
			federatedIdentities: z.array(
				z.object({
					issuer: z.url(),
					subject: z.string().optional(),
					audience: z.string().optional(),
					jwks: z.url().optional().or(z.literal(''))
				})
			)
		})
	});

	type FormSchema = typeof formSchema;
	const { inputs, errors, ...form } = createForm<FormSchema>(formSchema, client);

	async function onSubmit() {
		const data = form.validate();
		if (!data) return;
		isLoading = true;

		const logoUrl = isUsingUrl ? ($inputs.logoUrl?.value as string | undefined)?.trim() : undefined;

		const success = await callback({
			...data,
			logo: isUsingUrl ? null : logo,
			logoUrl
		});

		if (success && isUsingUrl && existingClient) {
			logoDataURL = cachedOidcClientLogo.getUrl(existingClient.id);
		}

		if (success && !existingClient) form.reset();
		isLoading = false;
	}

	function onLogoChange(e: Event) {
		const file = (e.target as HTMLInputElement).files?.[0] || null;
		if (file) {
			logo = file;
			isUsingUrl = false;
			isUsingSelfhostedIcon = false;
			$inputs.logoUrl && ($inputs.logoUrl.value = '');
			clientLogoCleared = false;
			const reader = new FileReader();
			reader.onload = (event) => (logoDataURL = event.target?.result as string);
			reader.readAsDataURL(file);
		}
	}

	function resetLogo() {
		logo = null;
		logoDataURL = null;
		isUsingUrl = false;
		$inputs.logoUrl && ($inputs.logoUrl.value = '');
		clientLogoCleared = true;
		isUsingSelfhostedIcon = false;
	}

	function getFederatedIdentityErrors(errors: z.ZodError<any> | undefined) {
		return errors?.issues
			.filter((e) => e.path[0] == 'credentials' && e.path[1] == 'federatedIdentities')
			.map((e) => {
				e.path.splice(0, 2);
				return e;
			});
	}
</script>

<form onsubmit={preventDefault(onSubmit)}>
	<div class="grid grid-cols-1 gap-x-3 gap-y-7 sm:flex-row md:grid-cols-2">
		<FormInput
			label={m.name()}
			class="w-full"
			description={m.client_name_description()}
			bind:input={$inputs.name}
		/>
		<FormInput
			label={m.client_launch_url()}
			description={m.client_launch_url_description()}
			class="w-full"
			bind:input={$inputs.launchURL}
		/>
		<OidcCallbackUrlInput
			label={m.callback_urls()}
			description={m.callback_url_description()}
			class="w-full"
			bind:callbackURLs={$inputs.callbackURLs.value}
			bind:error={$inputs.callbackURLs.error}
		/>
		<OidcCallbackUrlInput
			label={m.logout_callback_urls()}
			description={m.logout_callback_url_description()}
			class="w-full"
			bind:callbackURLs={$inputs.logoutCallbackURLs.value}
			bind:error={$inputs.logoutCallbackURLs.error}
		/>
		<SwitchWithLabel
			id="public-client"
			label={m.public_client()}
			description={m.public_clients_description()}
			bind:checked={$inputs.isPublic.value}
		/>
		<SwitchWithLabel
			id="pkce"
			label={m.pkce()}
			description={m.public_key_code_exchange_is_a_security_feature_to_prevent_csrf_and_authorization_code_interception_attacks()}
			bind:checked={$inputs.pkceEnabled.value}
		/>
		<SwitchWithLabel
			id="requires-reauthentication"
			label={m.requires_reauthentication()}
			description={m.requires_users_to_authenticate_again_on_each_authorization()}
			bind:checked={$inputs.requiresReauthentication.value}
		/>
	</div>
	<div class="mt-8">
		<Label for="logo">{m.logo()}</Label>

		<div class="mt-2 space-y-4">
			{#if logoDataURL}
				<div class="flex items-start gap-4">
					<div class="relative shrink-0">
						<ImageBox
							class="size-24"
							src={logoDataURL}
							alt={m.name_logo({ name: $inputs.name.value })}
						/>

						<Button
							variant="destructive"
							size="icon"
							onclick={resetLogo}
							class="absolute -right-2 -top-2 size-6 rounded-full shadow-md"
						>
							<LucideX class="size-3" />
						</Button>
					</div>

					<div class="flex w-full max-w-xl flex-col gap-3">
						{#if isUsingUrl}
							<FormInput
								label="Logo URL"
								placeholder="https://example.com/icon.svg"
								class="w-full"
								bind:input={$inputs.logoUrl}
							/>
							<p class="text-muted-foreground text-[0.8rem]">
								Paste a direct image URL (svg, png, webp). Find icons at
								<a
									class="underline"
									rel="noreferrer"
									target="_blank"
									href="https://github.com/selfhst/icons">Selfh.st Icons</a
								>
								or
								<a
									class="underline"
									rel="noreferrer"
									target="_blank"
									href="https://github.com/homarr-labs/dashboard-icons">Dashboard Icons</a
								>.
							</p>

							<div class="flex gap-2">
								<Button
									variant="secondary"
									onclick={() => {
										isUsingUrl = false;
										$inputs.logoUrl && ($inputs.logoUrl.value = '');
									}}
								>
									Switch to upload
								</Button>
							</div>
						{:else}
							<!-- Upload mode + DropdownButton -->
							<div class="flex items-center gap-2">
								<DropdownButton.DropdownRoot>
									<DropdownButton.Root>
										<FileInput
											id="logo"
											variant="secondary"
											accept="image/png, image/jpeg, image/svg+xml"
											onchange={onLogoChange}
										>
											<DropdownButton.Main class="min-w-32">
												{m.change_logo()}
											</DropdownButton.Main>
										</FileInput>

										<DropdownButton.DropdownTrigger>
											<DropdownButton.Trigger class="border-l" />
										</DropdownButton.DropdownTrigger>
									</DropdownButton.Root>

									<DropdownButton.Content align="end">
										<DropdownButton.Item onclick={() => (isUsingUrl = true)}>
											Use URL
										</DropdownButton.Item>
									</DropdownButton.Content>
								</DropdownButton.DropdownRoot>
							</div>
						{/if}
					</div>
				</div>
			{:else}
				<div class="flex flex-col gap-3">
					{#if isUsingUrl}
						<FormInput
							label="Logo URL"
							placeholder="https://example.com/icon.svg"
							class="w-full"
							bind:input={$inputs.logoUrl}
						/>
						<p class="text-muted-foreground text-[0.8rem]">
							Paste a direct image URL (svg, png, webp). Find icons at
							<a
								class="underline"
								rel="noreferrer"
								target="_blank"
								href="https://github.com/selfhst/icons">Selfh.st Icons</a
							>
							or
							<a
								class="underline"
								rel="noreferrer"
								target="_blank"
								href="https://github.com/homarr-labs/dashboard-icons">Dashboard Icons</a
							>.
						</p>

						<div class="flex gap-2">
							<Button
								variant="secondary"
								onclick={() => {
									isUsingUrl = false;
									$inputs.logoUrl && ($inputs.logoUrl.value = '');
								}}
							>
								Switch to upload
							</Button>
						</div>
					{:else}
						<div class="flex flex-wrap items-center gap-2">
							<DropdownButton.DropdownRoot>
								<DropdownButton.Root>
									<FileInput
										id="logo"
										variant="secondary"
										accept="image/png, image/jpeg, image/svg+xml"
										onchange={onLogoChange}
									>
										<DropdownButton.Main class="min-w-32">
											{m.upload_logo()}
										</DropdownButton.Main>
									</FileInput>

									<DropdownButton.DropdownTrigger>
										<DropdownButton.Trigger class="border-l" />
									</DropdownButton.DropdownTrigger>
								</DropdownButton.Root>

								<DropdownButton.Content align="end">
									<DropdownButton.Item onclick={() => (isUsingUrl = true)}>
										Use URL
									</DropdownButton.Item>
								</DropdownButton.Content>
							</DropdownButton.DropdownRoot>
						</div>
					{/if}
				</div>
			{/if}
		</div>
	</div>

	{#if showAdvancedOptions}
		<div class="mt-7 flex flex-col gap-y-7 md:col-span-2" transition:slide={{ duration: 200 }}>
			{#if mode == 'create'}
				<FormInput
					label={m.client_id()}
					placeholder={m.generated()}
					class="w-full md:w-1/2"
					description={m.custom_client_id_description()}
					bind:input={$inputs.id}
				/>
			{/if}
			<FederatedIdentitiesInput
				client={existingClient}
				bind:federatedIdentities={$inputs.credentials.value.federatedIdentities}
				errors={getFederatedIdentityErrors($errors)}
			/>
		</div>
	{/if}

	<div class="relative mt-5 flex justify-center">
		<Button
			variant="ghost"
			class="text-muted-foreground"
			onclick={() => (showAdvancedOptions = !showAdvancedOptions)}
		>
			{showAdvancedOptions ? m.hide_advanced_options() : m.show_advanced_options()}
			<LucideChevronDown
				class={cn(
					'size-5 transition-transform duration-200',
					showAdvancedOptions && 'rotate-180 transform'
				)}
			/>
		</Button>
		<Button {isLoading} type="submit" class="absolute right-0">{m.save()}</Button>
	</div>
</form><|MERGE_RESOLUTION|>--- conflicted
+++ resolved
@@ -15,13 +15,8 @@
 	import { preventDefault } from '$lib/utils/event-util';
 	import { createForm } from '$lib/utils/form-util';
 	import { cn } from '$lib/utils/style';
-<<<<<<< HEAD
-	import { emptyToUndefined, optionalUrl } from '$lib/utils/zod-util';
+	import { callbackUrlSchema, emptyToUndefined, optionalUrl } from '$lib/utils/zod-util';
 	import { LucideChevronDown, LucideX } from '@lucide/svelte';
-=======
-	import { callbackUrlSchema, emptyToUndefined, optionalUrl } from '$lib/utils/zod-util';
-	import { LucideChevronDown } from '@lucide/svelte';
->>>>>>> fb92906c
 	import { slide } from 'svelte/transition';
 	import { z } from 'zod/v4';
 	import FederatedIdentitiesInput from './federated-identities-input.svelte';
