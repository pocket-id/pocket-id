<script lang="ts">
	import CheckboxWithLabel from '$lib/components/form/checkbox-with-label.svelte';
	import FileInput from '$lib/components/form/file-input.svelte';
	import FormInput from '$lib/components/form/form-input.svelte';
	import { Button } from '$lib/components/ui/button';
	import Label from '$lib/components/ui/label/label.svelte';
	import { m } from '$lib/paraglide/messages';
	import type {
		OidcClient,
		OidcClientCreate,
		OidcClientCreateWithLogo
	} from '$lib/types/oidc.type';
	import { createForm } from '$lib/utils/form-util';
	import { z } from 'zod';
	import OidcCallbackUrlInput from './oidc-callback-url-input.svelte';

	let {
		callback,
		existingClient
	}: {
		existingClient?: OidcClient;
		callback: (user: OidcClientCreateWithLogo) => Promise<boolean>;
	} = $props();

	let isLoading = $state(false);
	let logo = $state<File | null | undefined>();
	let logoDataURL: string | null = $state(
		existingClient?.hasLogo ? `/api/oidc/clients/${existingClient!.id}/logo` : null
	);

	const client: OidcClientCreate = {
		name: existingClient?.name || '',
		callbackURLs: existingClient?.callbackURLs || [''],
		logoutCallbackURLs: existingClient?.logoutCallbackURLs || [],
		isPublic: existingClient?.isPublic || false,
		deviceCodeEnabled: true,
		pkceEnabled: existingClient?.isPublic == true || existingClient?.pkceEnabled || false
	};

	const formSchema = z.object({
		name: z.string().min(2).max(50),
		callbackURLs: z.array(z.string().nonempty()).nonempty(),
		logoutCallbackURLs: z.array(z.string().nonempty()),
		isPublic: z.boolean(),
		deviceCodeEnabled: z.boolean(),
		pkceEnabled: z.boolean()
	});

	type FormSchema = typeof formSchema;
	const { inputs, ...form } = createForm<FormSchema>(formSchema, client);

	async function onSubmit() {
		const data = form.validate();
		if (!data) return;
		isLoading = true;
		const success = await callback({
			...data,
			logo
		});
		// Reset form if client was successfully created
		if (success && !existingClient) form.reset();
		isLoading = false;
	}

	function onLogoChange(e: Event) {
		const file = (e.target as HTMLInputElement).files?.[0] || null;
		if (file) {
			logo = file;
			const reader = new FileReader();
			reader.onload = (event) => {
				logoDataURL = event.target?.result as string;
			};
			reader.readAsDataURL(file);
		}
	}

	function resetLogo() {
		logo = null;
		logoDataURL = null;
	}
</script>

<form onsubmit={onSubmit}>
	<div class="grid grid-cols-1 gap-x-3 gap-y-7 sm:flex-row md:grid-cols-2">
<<<<<<< HEAD
		<FormInput label="Name" class="w-full" bind:input={$inputs.name} />
=======
		<FormInput label={m.name()} class="w-full" bind:input={$inputs.name} />
>>>>>>> 76b753f9
		<div></div>
		<OidcCallbackUrlInput
			label={m.callback_urls()}
			class="w-full"
			bind:callbackURLs={$inputs.callbackURLs.value}
			bind:error={$inputs.callbackURLs.error}
		/>
		<OidcCallbackUrlInput
			label={m.logout_callback_urls()}
			class="w-full"
			allowEmpty
			bind:callbackURLs={$inputs.logoutCallbackURLs.value}
			bind:error={$inputs.logoutCallbackURLs.error}
		/>
		<CheckboxWithLabel
			id="public-client"
			label={m.public_client()}
			description={m.public_clients_do_not_have_a_client_secret_and_use_pkce_instead()}
			onCheckedChange={(v) => {
				if (v == true) form.setValue('pkceEnabled', true);
			}}
			bind:checked={$inputs.isPublic.value}
		/>
		<CheckboxWithLabel
			id="pkce"
			label={m.pkce()}
			description={m.public_key_code_exchange_is_a_security_feature_to_prevent_csrf_and_authorization_code_interception_attacks()}
			disabled={$inputs.isPublic.value}
			bind:checked={$inputs.pkceEnabled.value}
		/>
		<!-- <CheckboxWithLabel
			id="deviceCodeEnabled"
			bind:checked={$inputs.deviceCodeEnabled.value}
			label="Device Code Flow"
			description="Enable device code flow for TVs and other devices with limited input capabilities"
		/> -->
	</div>
	<div class="mt-8">
		<Label for="logo">{m.logo()}</Label>
		<div class="mt-2 flex items-end gap-3">
			{#if logoDataURL}
				<div class="bg-muted h-32 w-32 rounded-2xl p-3">
					<img
						class="m-auto max-h-full max-w-full object-contain"
						src={logoDataURL}
						alt={m.name_logo({ name: $inputs.name.value })}
					/>
				</div>
			{/if}
			<div class="flex flex-col gap-2">
				<FileInput
					id="logo"
					variant="secondary"
					accept="image/png, image/jpeg, image/svg+xml"
					onchange={onLogoChange}
				>
					<Button variant="secondary">
						{logoDataURL ? m.change_logo() : m.upload_logo()}
					</Button>
				</FileInput>
				{#if logoDataURL}
					<Button variant="outline" on:click={resetLogo}>{m.remove_logo()}</Button>
				{/if}
			</div>
		</div>
	</div>
	<div class="w-full"></div>
	<div class="mt-5 flex justify-end">
		<Button {isLoading} type="submit">{m.save()}</Button>
	</div>
</form><|MERGE_RESOLUTION|>--- conflicted
+++ resolved
@@ -82,11 +82,7 @@
 
 <form onsubmit={onSubmit}>
 	<div class="grid grid-cols-1 gap-x-3 gap-y-7 sm:flex-row md:grid-cols-2">
-<<<<<<< HEAD
-		<FormInput label="Name" class="w-full" bind:input={$inputs.name} />
-=======
 		<FormInput label={m.name()} class="w-full" bind:input={$inputs.name} />
->>>>>>> 76b753f9
 		<div></div>
 		<OidcCallbackUrlInput
 			label={m.callback_urls()}
