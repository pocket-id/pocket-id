<script lang="ts">
	import FileInput from '$lib/components/form/file-input.svelte';
	import FormInput from '$lib/components/form/form-input.svelte';
	import SwitchWithLabel from '$lib/components/form/switch-with-label.svelte';
	import ImageBox from '$lib/components/image-box.svelte';
	import { Button } from '$lib/components/ui/button';
	import Label from '$lib/components/ui/label/label.svelte';
	import { m } from '$lib/paraglide/messages';
	import type {
		OidcClient,
		OidcClientCreateWithLogo,
		OidcClientUpdateWithLogo
	} from '$lib/types/oidc.type';
	import { cachedOidcClientLogo } from '$lib/utils/cached-image-util';
	import { preventDefault } from '$lib/utils/event-util';
	import { createForm } from '$lib/utils/form-util';
	import { cn } from '$lib/utils/style';
	import { callbackUrlSchema, emptyToUndefined, optionalUrl } from '$lib/utils/zod-util';
	import { LucideChevronDown, LucideX } from '@lucide/svelte';
	import { slide } from 'svelte/transition';
	import { z } from 'zod/v4';
	import FederatedIdentitiesInput from './federated-identities-input.svelte';
	import OidcCallbackUrlInput from './oidc-callback-url-input.svelte';
	import * as DropdownButton from '$lib/components/ui/dropdown-button';

	let {
		callback,
		existingClient,
		mode
	}: {
		existingClient?: OidcClient;
		callback: (client: OidcClientCreateWithLogo | OidcClientUpdateWithLogo) => Promise<boolean>;
		mode: 'create' | 'update';
	} = $props();
	let isLoading = $state(false);
	let showAdvancedOptions = $state(false);
	let logo = $state<File | null | undefined>();
	let logoDataURL: string | null = $state(
		existingClient?.hasLogo ? cachedOidcClientLogo.getUrl(existingClient!.id) : null
	);
	let isUsingSelfhostedIcon = $state(false);
	let isUsingUrl = $state(false);
	let clientLogoCleared = $state(false);

	const client = {
		id: '',
		name: existingClient?.name || '',
		callbackURLs: existingClient?.callbackURLs || [],
		logoutCallbackURLs: existingClient?.logoutCallbackURLs || [],
		isPublic: existingClient?.isPublic || false,
		pkceEnabled: existingClient?.pkceEnabled || false,
		requiresReauthentication: existingClient?.requiresReauthentication || false,
		launchURL: existingClient?.launchURL || '',
		logoUrl: existingClient?.logoUrl || '',
		credentials: {
			federatedIdentities: existingClient?.credentials?.federatedIdentities || []
		}
	};

	const formSchema = z.object({
		id: emptyToUndefined(
			z
				.string()
				.min(2)
				.max(128)
				.regex(/^[a-zA-Z0-9_-]+$/, {
					message: m.invalid_client_id()
				})
				.optional()
		),
		name: z.string().min(2).max(50),
		callbackURLs: z.array(callbackUrlSchema).default([]),
		logoutCallbackURLs: z.array(callbackUrlSchema).default([]),
		isPublic: z.boolean(),
		pkceEnabled: z.boolean(),
		requiresReauthentication: z.boolean(),
		launchURL: optionalUrl,
		logoUrl: optionalUrl,
		credentials: z.object({
			federatedIdentities: z.array(
				z.object({
					issuer: z.url(),
					subject: z.string().optional(),
					audience: z.string().optional(),
					jwks: z.url().optional().or(z.literal(''))
				})
			)
		})
	});

	type FormSchema = typeof formSchema;
	const { inputs, errors, ...form } = createForm<FormSchema>(formSchema, client);

	async function onSubmit() {
		const data = form.validate();
		if (!data) return;
		isLoading = true;

		const logoUrl = isUsingUrl ? ($inputs.logoUrl?.value as string | undefined)?.trim() : undefined;

		const success = await callback({
			...data,
			logo: isUsingUrl ? null : logo,
			logoUrl
		});

		if (success && isUsingUrl && existingClient) {
			logoDataURL = cachedOidcClientLogo.getUrl(existingClient.id);
		}

		if (success && !existingClient) form.reset();
		isLoading = false;
	}

	function onLogoChange(e: Event) {
		const file = (e.target as HTMLInputElement).files?.[0] || null;
		if (file) {
			logo = file;
			isUsingUrl = false;
			isUsingSelfhostedIcon = false;
			$inputs.logoUrl && ($inputs.logoUrl.value = '');
			clientLogoCleared = false;
			const reader = new FileReader();
			reader.onload = (event) => (logoDataURL = event.target?.result as string);
			reader.readAsDataURL(file);
		}
	}

	function resetLogo() {
		logo = null;
		logoDataURL = null;
		isUsingUrl = false;
		$inputs.logoUrl && ($inputs.logoUrl.value = '');
		clientLogoCleared = true;
		isUsingSelfhostedIcon = false;
	}

	function getFederatedIdentityErrors(errors: z.ZodError<any> | undefined) {
		return errors?.issues
			.filter((e) => e.path[0] == 'credentials' && e.path[1] == 'federatedIdentities')
			.map((e) => {
				e.path.splice(0, 2);
				return e;
			});
	}
</script>

<form onsubmit={preventDefault(onSubmit)}>
	<div class="grid grid-cols-1 gap-x-3 gap-y-7 sm:flex-row md:grid-cols-2">
		<FormInput
			label={m.name()}
			class="w-full"
			description={m.client_name_description()}
			bind:input={$inputs.name}
		/>
		<FormInput
			label={m.client_launch_url()}
			description={m.client_launch_url_description()}
			class="w-full"
			bind:input={$inputs.launchURL}
		/>
		<OidcCallbackUrlInput
			label={m.callback_urls()}
			description={m.callback_url_description()}
			class="w-full"
			bind:callbackURLs={$inputs.callbackURLs.value}
			bind:error={$inputs.callbackURLs.error}
		/>
		<OidcCallbackUrlInput
			label={m.logout_callback_urls()}
			description={m.logout_callback_url_description()}
			class="w-full"
			bind:callbackURLs={$inputs.logoutCallbackURLs.value}
			bind:error={$inputs.logoutCallbackURLs.error}
		/>
		<SwitchWithLabel
			id="public-client"
			label={m.public_client()}
			description={m.public_clients_description()}
			bind:checked={$inputs.isPublic.value}
		/>
		<SwitchWithLabel
			id="pkce"
			label={m.pkce()}
			description={m.public_key_code_exchange_is_a_security_feature_to_prevent_csrf_and_authorization_code_interception_attacks()}
			bind:checked={$inputs.pkceEnabled.value}
		/>
		<SwitchWithLabel
			id="requires-reauthentication"
			label={m.requires_reauthentication()}
			description={m.requires_users_to_authenticate_again_on_each_authorization()}
			bind:checked={$inputs.requiresReauthentication.value}
		/>
	</div>
	<div class="mt-8">
		<Label for="logo">{m.logo()}</Label>

		<div class="mt-2 space-y-4">
			{#if logoDataURL}
				<div class="flex items-start gap-4">
					<div class="relative shrink-0">
						<ImageBox
							class="size-24"
							src={logoDataURL}
							alt={m.name_logo({ name: $inputs.name.value })}
						/>

						<Button
							variant="destructive"
							size="icon"
							onclick={resetLogo}
							class="absolute -right-2 -top-2 size-6 rounded-full shadow-md"
						>
							<LucideX class="size-3" />
						</Button>
					</div>

					<div class="flex w-full max-w-xl flex-col gap-3">
						{#if isUsingUrl}
							<FormInput
								label="Logo URL"
								placeholder="https://example.com/icon.svg"
								class="w-full"
								bind:input={$inputs.logoUrl}
							/>
							<p class="text-muted-foreground text-[0.8rem]">
								Paste a direct image URL (svg, png, webp). Find icons at
								<a
									class="underline"
									rel="noreferrer"
									target="_blank"
									href="https://github.com/selfhst/icons">Selfh.st Icons</a
								>
								or
								<a
									class="underline"
									rel="noreferrer"
									target="_blank"
									href="https://github.com/homarr-labs/dashboard-icons">Dashboard Icons</a
								>.
							</p>

							<div class="flex gap-2">
								<Button
									variant="secondary"
									onclick={() => {
										isUsingUrl = false;
										$inputs.logoUrl && ($inputs.logoUrl.value = '');
									}}
								>
									Switch to upload
								</Button>
							</div>
						{:else}
							<!-- Upload mode + DropdownButton -->
							<div class="flex items-center gap-2">
								<DropdownButton.DropdownRoot>
									<DropdownButton.Root>
										<FileInput
											id="logo"
											variant="secondary"
											accept="image/png, image/jpeg, image/svg+xml"
											onchange={onLogoChange}
										>
											<DropdownButton.Main class="min-w-32">
												{m.change_logo()}
											</DropdownButton.Main>
										</FileInput>

										<DropdownButton.DropdownTrigger>
											<DropdownButton.Trigger class="border-l" />
										</DropdownButton.DropdownTrigger>
									</DropdownButton.Root>

									<DropdownButton.Content align="end">
										<DropdownButton.Item onclick={() => (isUsingUrl = true)}>
											Use URL
										</DropdownButton.Item>
									</DropdownButton.Content>
								</DropdownButton.DropdownRoot>
							</div>
						{/if}
					</div>
				</div>
			{:else}
				<div class="flex flex-col gap-3">
					{#if isUsingUrl}
						<FormInput
							label="Logo URL"
							placeholder="https://example.com/icon.svg"
							class="w-full"
							bind:input={$inputs.logoUrl}
						/>
						<p class="text-muted-foreground text-[0.8rem]">
							Paste a direct image URL (svg, png, webp). Find icons at
							<a
								class="underline"
								rel="noreferrer"
								target="_blank"
								href="https://github.com/selfhst/icons">Selfh.st Icons</a
							>
							or
							<a
								class="underline"
								rel="noreferrer"
								target="_blank"
								href="https://github.com/homarr-labs/dashboard-icons">Dashboard Icons</a
							>.
						</p>

						<div class="flex gap-2">
							<Button
								variant="secondary"
								onclick={() => {
									isUsingUrl = false;
									$inputs.logoUrl && ($inputs.logoUrl.value = '');
								}}
							>
								Switch to upload
							</Button>
						</div>
					{:else}
						<div class="flex flex-wrap items-center gap-2">
							<DropdownButton.DropdownRoot>
								<DropdownButton.Root>
									<FileInput
										id="logo"
										variant="secondary"
										accept="image/png, image/jpeg, image/svg+xml"
										onchange={onLogoChange}
									>
										<DropdownButton.Main class="min-w-32">
											{m.upload_logo()}
										</DropdownButton.Main>
									</FileInput>

									<DropdownButton.DropdownTrigger>
										<DropdownButton.Trigger class="border-l" />
									</DropdownButton.DropdownTrigger>
								</DropdownButton.Root>

								<DropdownButton.Content align="end">
									<DropdownButton.Item onclick={() => (isUsingUrl = true)}>
										Use URL
									</DropdownButton.Item>
								</DropdownButton.Content>
							</DropdownButton.DropdownRoot>
						</div>
					{/if}
				</div>
			{/if}
<<<<<<< HEAD
=======
			<div class="flex flex-col gap-2">
				<FileInput
					id="logo"
					variant="secondary"
					accept="image/png, image/jpeg, image/svg+xml, image/webp, image/avif, image/heic"
					onchange={onLogoChange}
				>
					<Button variant="secondary">
						{logoDataURL ? m.change_logo() : m.upload_logo()}
					</Button>
				</FileInput>
				{#if logoDataURL}
					<Button variant="outline" onclick={resetLogo}>{m.remove_logo()}</Button>
				{/if}
			</div>
>>>>>>> 2d6d5df0
		</div>
	</div>

	{#if showAdvancedOptions}
		<div class="mt-7 flex flex-col gap-y-7 md:col-span-2" transition:slide={{ duration: 200 }}>
			{#if mode == 'create'}
				<FormInput
					label={m.client_id()}
					placeholder={m.generated()}
					class="w-full md:w-1/2"
					description={m.custom_client_id_description()}
					bind:input={$inputs.id}
				/>
			{/if}
			<FederatedIdentitiesInput
				client={existingClient}
				bind:federatedIdentities={$inputs.credentials.value.federatedIdentities}
				errors={getFederatedIdentityErrors($errors)}
			/>
		</div>
	{/if}

	<div class="relative mt-5 flex justify-center">
		<Button
			variant="ghost"
			class="text-muted-foreground"
			onclick={() => (showAdvancedOptions = !showAdvancedOptions)}
		>
			{showAdvancedOptions ? m.hide_advanced_options() : m.show_advanced_options()}
			<LucideChevronDown
				class={cn(
					'size-5 transition-transform duration-200',
					showAdvancedOptions && 'rotate-180 transform'
				)}
			/>
		</Button>
		<Button {isLoading} type="submit" class="absolute right-0">{m.save()}</Button>
	</div>
</form><|MERGE_RESOLUTION|>--- conflicted
+++ resolved
@@ -349,8 +349,7 @@
 					{/if}
 				</div>
 			{/if}
-<<<<<<< HEAD
-=======
+      
 			<div class="flex flex-col gap-2">
 				<FileInput
 					id="logo"
@@ -366,7 +365,7 @@
 					<Button variant="outline" onclick={resetLogo}>{m.remove_logo()}</Button>
 				{/if}
 			</div>
->>>>>>> 2d6d5df0
+
 		</div>
 	</div>
 
