<script lang="ts">
	import FileInput from '$lib/components/form/file-input.svelte';
	import FormInput from '$lib/components/form/form-input.svelte';
	import SwitchWithLabel from '$lib/components/form/switch-with-label.svelte';
	import ImageBox from '$lib/components/image-box.svelte';
	import { Button } from '$lib/components/ui/button';
	import Label from '$lib/components/ui/label/label.svelte';
	import { m } from '$lib/paraglide/messages';
	import type { OidcClient, OidcClientCreateWithLogo } from '$lib/types/oidc.type';
	import { cachedOidcClientLogo } from '$lib/utils/cached-image-util';
	import { preventDefault } from '$lib/utils/event-util';
	import { createForm } from '$lib/utils/form-util';
	import { cn } from '$lib/utils/style';
	import { LucideChevronDown } from '@lucide/svelte';
	import { slide } from 'svelte/transition';
	import { z } from 'zod/v4';
	import FederatedIdentitiesInput from './federated-identities-input.svelte';
	import OidcCallbackUrlInput from './oidc-callback-url-input.svelte';
	import { optionalUrl } from '$lib/utils/zod-util';

	let {
		callback,
		existingClient
	}: {
		existingClient?: OidcClient;
		callback: (user: OidcClientCreateWithLogo) => Promise<boolean>;
	} = $props();

	let isLoading = $state(false);
	let showAdvancedOptions = $state(false);
	let logo = $state<File | null | undefined>();
	let logoDataURL: string | null = $state(
		existingClient?.hasLogo ? cachedOidcClientLogo.getUrl(existingClient!.id) : null
	);

	const client = {
		name: existingClient?.name || '',
		callbackURLs: existingClient?.callbackURLs || [],
		logoutCallbackURLs: existingClient?.logoutCallbackURLs || [],
		isPublic: existingClient?.isPublic || false,
		pkceEnabled: existingClient?.pkceEnabled || false,
<<<<<<< HEAD
		requiresReauthentication: existingClient?.requiresReauthentication || false,
=======
		launchURL: existingClient?.launchURL || '',
>>>>>>> 484c2f6e
		credentials: {
			federatedIdentities: existingClient?.credentials?.federatedIdentities || []
		}
	};

	const formSchema = z.object({
		name: z.string().min(2).max(50),
		callbackURLs: z.array(z.string().nonempty()).default([]),
		logoutCallbackURLs: z.array(z.string().nonempty()),
		isPublic: z.boolean(),
		pkceEnabled: z.boolean(),
<<<<<<< HEAD
		requiresReauthentication: z.boolean(),
=======
		launchURL: optionalUrl,
>>>>>>> 484c2f6e
		credentials: z.object({
			federatedIdentities: z.array(
				z.object({
					issuer: z.url(),
					subject: z.string().optional(),
					audience: z.string().optional(),
					jwks: z.url().optional().or(z.literal(''))
				})
			)
		})
	});

	type FormSchema = typeof formSchema;
	const { inputs, errors, ...form } = createForm<FormSchema>(formSchema, client);

	async function onSubmit() {
		const data = form.validate();
		if (!data) return;
		isLoading = true;
		const success = await callback({
			...data,
			logo
		});
		// Reset form if client was successfully created
		if (success && !existingClient) form.reset();
		isLoading = false;
	}

	function onLogoChange(e: Event) {
		const file = (e.target as HTMLInputElement).files?.[0] || null;
		if (file) {
			logo = file;
			const reader = new FileReader();
			reader.onload = (event) => {
				logoDataURL = event.target?.result as string;
			};
			reader.readAsDataURL(file);
		}
	}

	function resetLogo() {
		logo = null;
		logoDataURL = null;
	}

	function getFederatedIdentityErrors(errors: z.ZodError<any> | undefined) {
		return errors?.issues
			.filter((e) => e.path[0] == 'credentials' && e.path[1] == 'federatedIdentities')
			.map((e) => {
				e.path.splice(0, 2);
				return e;
			});
	}
</script>

<form onsubmit={preventDefault(onSubmit)}>
	<div class="grid grid-cols-1 gap-x-3 gap-y-7 sm:flex-row md:grid-cols-2">
		<FormInput
			label={m.name()}
			class="w-full"
			description={m.client_name_description()}
			bind:input={$inputs.name}
		/>
		<FormInput
			label={m.client_launch_url()}
			description={m.client_launch_url_description()}
			class="w-full"
			bind:input={$inputs.launchURL}
		/>
		<OidcCallbackUrlInput
			label={m.callback_urls()}
			description={m.callback_url_description()}
			class="w-full"
			bind:callbackURLs={$inputs.callbackURLs.value}
			bind:error={$inputs.callbackURLs.error}
		/>
		<OidcCallbackUrlInput
			label={m.logout_callback_urls()}
			description={m.logout_callback_url_description()}
			class="w-full"
			bind:callbackURLs={$inputs.logoutCallbackURLs.value}
			bind:error={$inputs.logoutCallbackURLs.error}
		/>
		<SwitchWithLabel
			id="public-client"
			label={m.public_client()}
			description={m.public_clients_description()}
			bind:checked={$inputs.isPublic.value}
		/>
		<SwitchWithLabel
			id="pkce"
			label={m.pkce()}
			description={m.public_key_code_exchange_is_a_security_feature_to_prevent_csrf_and_authorization_code_interception_attacks()}
			bind:checked={$inputs.pkceEnabled.value}
		/>
		<SwitchWithLabel
			id="requires-reauthentication"
			label={m.requires_reauthentication()}
			description={m.requires_users_to_authenticate_again_on_each_authorization()}
			bind:checked={$inputs.requiresReauthentication.value}
		/>
	</div>
	<div class="mt-8">
		<Label for="logo">{m.logo()}</Label>
		<div class="mt-2 flex items-end gap-3">
			{#if logoDataURL}
				<ImageBox
					class="size-24"
					src={logoDataURL}
					alt={m.name_logo({ name: $inputs.name.value })}
				/>
			{/if}
			<div class="flex flex-col gap-2">
				<FileInput
					id="logo"
					variant="secondary"
					accept="image/png, image/jpeg, image/svg+xml"
					onchange={onLogoChange}
				>
					<Button variant="secondary">
						{logoDataURL ? m.change_logo() : m.upload_logo()}
					</Button>
				</FileInput>
				{#if logoDataURL}
					<Button variant="outline" onclick={resetLogo}>{m.remove_logo()}</Button>
				{/if}
			</div>
		</div>
	</div>

	{#if showAdvancedOptions}
		<div class="mt-5 md:col-span-2" transition:slide={{ duration: 200 }}>
			<FederatedIdentitiesInput
				client={existingClient}
				bind:federatedIdentities={$inputs.credentials.value.federatedIdentities}
				errors={getFederatedIdentityErrors($errors)}
			/>
		</div>
	{/if}

	<div class="relative mt-5 flex justify-center">
		<Button
			variant="ghost"
			class="text-muted-foregroun"
			onclick={() => (showAdvancedOptions = !showAdvancedOptions)}
		>
			{showAdvancedOptions ? m.hide_advanced_options() : m.show_advanced_options()}
			<LucideChevronDown
				class={cn(
					'size-5 transition-transform duration-200',
					showAdvancedOptions && 'rotate-180 transform'
				)}
			/>
		</Button>
		<Button {isLoading} type="submit" class="absolute right-0">{m.save()}</Button>
	</div>
</form><|MERGE_RESOLUTION|>--- conflicted
+++ resolved
@@ -39,11 +39,8 @@
 		logoutCallbackURLs: existingClient?.logoutCallbackURLs || [],
 		isPublic: existingClient?.isPublic || false,
 		pkceEnabled: existingClient?.pkceEnabled || false,
-<<<<<<< HEAD
 		requiresReauthentication: existingClient?.requiresReauthentication || false,
-=======
 		launchURL: existingClient?.launchURL || '',
->>>>>>> 484c2f6e
 		credentials: {
 			federatedIdentities: existingClient?.credentials?.federatedIdentities || []
 		}
@@ -55,11 +52,8 @@
 		logoutCallbackURLs: z.array(z.string().nonempty()),
 		isPublic: z.boolean(),
 		pkceEnabled: z.boolean(),
-<<<<<<< HEAD
 		requiresReauthentication: z.boolean(),
-=======
 		launchURL: optionalUrl,
->>>>>>> 484c2f6e
 		credentials: z.object({
 			federatedIdentities: z.array(
 				z.object({
