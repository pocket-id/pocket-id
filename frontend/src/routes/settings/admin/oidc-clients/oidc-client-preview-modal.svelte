--- conflicted
+++ resolved
@@ -100,11 +100,7 @@
 			<Dialog.Title>{m.oidc_data_preview()}</Dialog.Title>
 			<Dialog.Description>
 				{#if user}
-<<<<<<< HEAD
-					{m.preview_for_user({ name: user.firstName + ' ' + user.lastName })}
-=======
-					{m.preview_for_user({ name: user.displayName, email: user.email })}
->>>>>>> 043cce61
+					{m.preview_for_user({ name: user.displayName })}
 				{:else}
 					{m.preview_the_oidc_data_that_would_be_sent_for_this_user()}
 				{/if}
