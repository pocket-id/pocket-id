<script lang="ts">
	import CollapsibleCard from '$lib/components/collapsible-card.svelte';
	import CustomClaimsInput from '$lib/components/form/custom-claims-input.svelte';
	import ProfilePictureSettings from '$lib/components/form/profile-picture-settings.svelte';
	import Badge from '$lib/components/ui/badge/badge.svelte';
	import { Button } from '$lib/components/ui/button';
	import * as Card from '$lib/components/ui/card';
	import UserGroupSelection from '$lib/components/user-group-selection.svelte';
	import CustomClaimService from '$lib/services/custom-claim-service';
	import UserService from '$lib/services/user-service';
	import appConfigStore from '$lib/stores/application-configuration-store';
	import type { UserCreate } from '$lib/types/user.type';
	import { axiosErrorToast } from '$lib/utils/error-util';
	import { LucideChevronLeft } from 'lucide-svelte';
	import { toast } from 'svelte-sonner';
	import UserForm from '../user-form.svelte';
	import { m } from '$lib/paraglide/messages';

	let { data } = $props();
	let user = $state({
		...data.user,
		userGroupIds: data.user.userGroups.map((g) => g.id)
	});

	const userService = new UserService();
	const customClaimService = new CustomClaimService();

	async function updateUserGroups(userIds: string[]) {
		await userService
			.updateUserGroups(user.id, userIds)
			.then(() => toast.success(m.user_groups_updated_successfully()))
			.catch((e) => {
				axiosErrorToast(e);
			});
	}

	async function updateUser(updatedUser: UserCreate) {
		let success = true;
		await userService
			.update(user.id, updatedUser)
			.then(() => toast.success(m.user_updated_successfully()))
			.catch((e) => {
				axiosErrorToast(e);
				success = false;
			});

		return success;
	}

	async function updateCustomClaims() {
		await customClaimService
			.updateUserCustomClaims(user.id, user.customClaims)
			.then(() => toast.success(m.custom_claims_updated_successfully()))
			.catch((e) => {
				axiosErrorToast(e);
			});
	}

	async function updateProfilePicture(image: File) {
		await userService
			.updateProfilePicture(user.id, image)
<<<<<<< HEAD
			.then(() => toast.success(m.profile_picture_updated_successfully()))
=======
			.then(() => toast.success('Profile picture updated successfully. It may take a few minutes to update.'))
			.catch(axiosErrorToast);
	}

	async function resetProfilePicture() {
		await userService
			.resetProfilePicture(user.id)
			.then(() => toast.success('Profile picture has been reset. It may take a few minutes to update.'))
>>>>>>> e486dbd7
			.catch(axiosErrorToast);
	}
</script>

<svelte:head>
	<title>{m.user_details_firstname_lastname({ firstName: user.firstName, lastName: user.lastName })}</title>
</svelte:head>

<div class="flex items-center justify-between">
	<a class="text-muted-foreground flex text-sm" href="/settings/admin/users"
		><LucideChevronLeft class="h-5 w-5" /> {m.back()}</a
	>
	{#if !!user.ldapId}
		<Badge variant="default" class="">{m.ldap()}</Badge>
	{/if}
</div>
<Card.Root>
	<Card.Header>
		<Card.Title>{m.general()}</Card.Title>
	</Card.Header>
	<Card.Content>
		<UserForm existingUser={user} callback={updateUser} />
	</Card.Content>
</Card.Root>

<Card.Root>
	<Card.Content class="pt-6">
		<ProfilePictureSettings
			userId={user.id}
			isLdapUser={!!user.ldapId}
			updateCallback={updateProfilePicture}
			resetCallback={resetProfilePicture}
		/>
	</Card.Content>
</Card.Root>

<CollapsibleCard
	id="user-groups"
	title={m.user_groups()}
	description={m.manage_which_groups_this_user_belongs_to()}
>
	<UserGroupSelection
		bind:selectedGroupIds={user.userGroupIds}
		selectionDisabled={!!user.ldapId && $appConfigStore.ldapEnabled}
	/>
	<div class="mt-5 flex justify-end">
		<Button
			on:click={() => updateUserGroups(user.userGroupIds)}
			disabled={!!user.ldapId && $appConfigStore.ldapEnabled}
			type="submit">{m.save()}</Button
		>
	</div>
</CollapsibleCard>

<CollapsibleCard
	id="user-custom-claims"
	title={m.custom_claims()}
	description={m.custom_claims_are_key_value_pairs_that_can_be_used_to_store_additional_information_about_a_user()}
>
	<CustomClaimsInput bind:customClaims={user.customClaims} />
	<div class="mt-5 flex justify-end">
		<Button on:click={updateCustomClaims} type="submit">{m.save()}</Button>
	</div>
</CollapsibleCard><|MERGE_RESOLUTION|>--- conflicted
+++ resolved
@@ -59,24 +59,25 @@
 	async function updateProfilePicture(image: File) {
 		await userService
 			.updateProfilePicture(user.id, image)
-<<<<<<< HEAD
 			.then(() => toast.success(m.profile_picture_updated_successfully()))
-=======
-			.then(() => toast.success('Profile picture updated successfully. It may take a few minutes to update.'))
 			.catch(axiosErrorToast);
 	}
 
 	async function resetProfilePicture() {
 		await userService
 			.resetProfilePicture(user.id)
-			.then(() => toast.success('Profile picture has been reset. It may take a few minutes to update.'))
->>>>>>> e486dbd7
+			.then(() => toast.success(m.profile_picture_has_been_reset()))
 			.catch(axiosErrorToast);
 	}
 </script>
 
 <svelte:head>
-	<title>{m.user_details_firstname_lastname({ firstName: user.firstName, lastName: user.lastName })}</title>
+	<title
+		>{m.user_details_firstname_lastname({
+			firstName: user.firstName,
+			lastName: user.lastName
+		})}</title
+	>
 </svelte:head>
 
 <div class="flex items-center justify-between">
