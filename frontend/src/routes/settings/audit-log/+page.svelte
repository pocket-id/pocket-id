--- conflicted
+++ resolved
@@ -1,12 +1,8 @@
 <script lang="ts">
 	import * as Card from '$lib/components/ui/card';
-<<<<<<< HEAD
-	import AuditLogList from '$lib/components/audit-log-list.svelte';
-=======
 	import { m } from '$lib/paraglide/messages';
 	import { LogsIcon } from 'lucide-svelte';
-	import AuditLogList from './audit-log-list.svelte';
->>>>>>> 0d31c0ec
+	import AuditLogList from '$lib/components/audit-log-list.svelte';
 
 	let { data } = $props();
 	let auditLogsRequestOptions = $state(data.auditLogsRequestOptions);
