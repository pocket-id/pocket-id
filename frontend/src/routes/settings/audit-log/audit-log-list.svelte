<script lang="ts">
	import AdvancedTable from '$lib/components/advanced-table.svelte';
	import { Badge } from '$lib/components/ui/badge';
	import * as Table from '$lib/components/ui/table';
	import AuditLogService from '$lib/services/audit-log-service';
	import type { AuditLog } from '$lib/types/audit-log.type';
	import type { Paginated, SearchPaginationSortRequest } from '$lib/types/pagination.type';

<<<<<<< HEAD
	// Add requestOptions to the props
	let {
		auditLogs: initialAuditLog,
		isAdmin = false,
		requestOptions
	}: { 
		auditLogs: Paginated<AuditLog>; 
		isAdmin?: boolean;
		requestOptions?: SearchPaginationSortRequest;
	} = $props();
	let auditLogs = $state<Paginated<AuditLog>>(initialAuditLog);
=======
	let {
		auditLogs,
		requestOptions
	}: { auditLogs: Paginated<AuditLog>; requestOptions: SearchPaginationSortRequest } = $props();
>>>>>>> f65997e8

	const auditLogService = new AuditLogService();

	function toFriendlyEventString(event: string) {
		const words = event.split('_');
		const capitalizedWords = words.map((word) => {
			return word.charAt(0).toUpperCase() + word.slice(1).toLowerCase();
		});
		return capitalizedWords.join(' ');
	}

	// Expose this function for parent components
	export async function refreshAuditLogs(options: any) {
		// Extract filters from options if they exist
		const filters = options.filters || {};
		
		// Create params with the expected structure for backend
		const params: any = {
			sort: options.sort,
			pagination: options.pagination
		};

		// Only add filters if there are any
		if (Object.keys(filters).length > 0) {
			// Initialize filters property
			params.filters = {};
			
			// Add each filter to params.filters, extracting value from proxy objects if needed
			if (filters.userId) {
				params.filters.userId = typeof filters.userId === 'object' && 'value' in filters.userId 
					? filters.userId.value 
					: filters.userId;
			}

			if (filters.event) {
				params.filters.event = typeof filters.event === 'object' && 'value' in filters.event 
					? filters.event.value 
					: filters.event;
			}

			if (filters.clientId) {
				params.filters.clientId = typeof filters.clientId === 'object' && 'value' in filters.clientId 
					? filters.clientId.value 
					: filters.clientId;
			}
		}

		console.log('Final params:', params); // Debug only

		// Call the appropriate API endpoint
		if (isAdmin) {
			auditLogs = await auditLogService.listAllLogs(params);
		} else {
			auditLogs = await auditLogService.list(params);
		}

		return auditLogs;
	}
</script>

<AdvancedTable
	items={auditLogs}
	{requestOptions}
<<<<<<< HEAD
	onRefresh={async (options) => (auditLogs = await refreshAuditLogs(options))}
	defaultSort={{ column: 'createdAt', direction: 'desc' }}
=======
	onRefresh={async (options) => (auditLogs = await auditLogService.list(options))}
>>>>>>> f65997e8
	columns={[
		{ label: 'Time', sortColumn: 'createdAt' },
		...(isAdmin ? [{ label: 'Username' }] : []),
		{ label: 'Event', sortColumn: 'event' },
		{ label: 'Approximate Location', sortColumn: 'city' },
		{ label: 'IP Address', sortColumn: 'ipAddress' },
		{ label: 'Device', sortColumn: 'device' },
		{ label: 'Client' }
	]}
	withoutSearch
>
	{#snippet rows({ item })}
		<Table.Cell>{new Date(item.createdAt).toLocaleString()}</Table.Cell>
		{#if isAdmin}
			<Table.Cell>
				{#if item.username}
					{item.username}
				{:else}
					Unknown User
				{/if}
			</Table.Cell>
		{/if}
		<Table.Cell>
			<Badge variant="outline">{toFriendlyEventString(item.event)}</Badge>
		</Table.Cell>
		<Table.Cell
			>{item.city && item.country ? `${item.city}, ${item.country}` : 'Unknown'}</Table.Cell
		>
		<Table.Cell>{item.ipAddress}</Table.Cell>
		<Table.Cell>{item.device}</Table.Cell>
		<Table.Cell>{item.data.clientName}</Table.Cell>
	{/snippet}
</AdvancedTable><|MERGE_RESOLUTION|>--- conflicted
+++ resolved
@@ -6,24 +6,11 @@
 	import type { AuditLog } from '$lib/types/audit-log.type';
 	import type { Paginated, SearchPaginationSortRequest } from '$lib/types/pagination.type';
 
-<<<<<<< HEAD
-	// Add requestOptions to the props
-	let {
-		auditLogs: initialAuditLog,
-		isAdmin = false,
-		requestOptions
-	}: { 
-		auditLogs: Paginated<AuditLog>; 
-		isAdmin?: boolean;
-		requestOptions?: SearchPaginationSortRequest;
-	} = $props();
-	let auditLogs = $state<Paginated<AuditLog>>(initialAuditLog);
-=======
 	let {
 		auditLogs,
+    isAdmin = flase;
 		requestOptions
-	}: { auditLogs: Paginated<AuditLog>; requestOptions: SearchPaginationSortRequest } = $props();
->>>>>>> f65997e8
+	}: { auditLogs: Paginated<AuditLog>; isAdmin?: boolean; requestOptions: SearchPaginationSortRequest } = $props();
 
 	const auditLogService = new AuditLogService();
 
@@ -87,12 +74,7 @@
 <AdvancedTable
 	items={auditLogs}
 	{requestOptions}
-<<<<<<< HEAD
-	onRefresh={async (options) => (auditLogs = await refreshAuditLogs(options))}
-	defaultSort={{ column: 'createdAt', direction: 'desc' }}
-=======
 	onRefresh={async (options) => (auditLogs = await auditLogService.list(options))}
->>>>>>> f65997e8
 	columns={[
 		{ label: 'Time', sortColumn: 'createdAt' },
 		...(isAdmin ? [{ label: 'Username' }] : []),
