<script lang="ts">
	import { page } from '$app/state';
	import FadeWrapper from '$lib/components/fade-wrapper.svelte';
	import { m } from '$lib/paraglide/messages';
	import userStore from '$lib/stores/user-store';
	import { LucideExternalLink, LucideSettings } from 'lucide-svelte';
	import type { Snippet } from 'svelte';
	import { fade, fly } from 'svelte/transition';
	import type { LayoutData } from './$types';

	let {
		children,
		data
	}: {
		children: Snippet;
		data: LayoutData;
	} = $props();

	const { versionInformation, user } = data;

	const links = [
		{ href: '/settings/account', label: m.my_account() },
		{ href: '/settings/audit-log', label: m.audit_log() },		
	];

<<<<<<< HEAD
	if ($userStore?.isAdmin) {
		links = [
			// svelte-ignore state_referenced_locally
			...links,
			{ href: '/settings/global-audit-log', label: 'Global Audit Log' },
			{ href: '/settings/admin/users', label: 'Users' },
			{ href: '/settings/admin/user-groups', label: 'User Groups' },
			{ href: '/settings/admin/oidc-clients', label: 'OIDC Clients' },
			{ href: '/settings/admin/api-keys', label: 'API Keys' },
			{ href: '/settings/admin/application-configuration', label: 'Application Configuration' }
		];
=======
	const adminLinks = [
		{ href: '/settings/admin/users', label: m.users() },
		{ href: '/settings/admin/user-groups', label: m.user_groups() },
		{ href: '/settings/admin/oidc-clients', label: m.oidc_clients() },
		{ href: '/settings/admin/api-keys', label: m.api_keys() },
		{ href: '/settings/admin/application-configuration', label: m.application_configuration() }
	];

	if (user?.isAdmin || $userStore?.isAdmin) {
		links.push(...adminLinks);
>>>>>>> 0d31c0ec
	}
</script>

<section>
	<div class="bg-muted/40 flex min-h-[calc(100vh-64px)] w-full flex-col justify-between">
		<main
			in:fade={{ duration: 300 }}
			class="mx-auto flex w-full max-w-[1640px] flex-col gap-x-8 gap-y-8 overflow-hidden p-4 md:p-8 lg:flex-row"
		>
			<div class="min-w-[200px] xl:min-w-[250px]">
				<div in:fly={{ x: -15, duration: 300 }} class="sticky top-6">
					<div class="mx-auto grid w-full gap-2">
						<h1 class="mb-4 flex items-center gap-2 text-2xl font-semibold">
							<LucideSettings class="h-5 w-5" />
							{m.settings()}
						</h1>
					</div>
					<nav class="text-muted-foreground grid gap-2 text-sm">
						{#each links as { href, label }, i}
							<a
								{href}
								class={`animate-fade-in ${
									page.url.pathname.startsWith(href)
										? 'text-primary bg-card rounded-md px-3 py-1.5 font-medium shadow-sm transition-all'
										: 'hover:text-foreground hover:bg-muted/70 rounded-md px-3 py-1.5 transition-all hover:-translate-y-[2px] hover:shadow-sm'
								}`}
								style={`animation-delay: ${150 + i * 75}ms;`}
							>
								{label}
							</a>
						{/each}
						{#if $userStore?.isAdmin && versionInformation.isUpToDate === false}
							<a
								href="https://github.com/pocket-id/pocket-id/releases/latest"
								target="_blank"
								class="animate-fade-in hover:text-foreground hover:bg-muted/70 mt-1 flex items-center gap-2 rounded-md px-3 py-1.5 text-orange-500 transition-all hover:-translate-y-[2px] hover:shadow-sm"
								style={`animation-delay: ${150 + links.length * 75}ms;`}
							>
								{m.update_pocket_id()}
								<LucideExternalLink class="my-auto inline-block h-3 w-3" />
							</a>
						{/if}
					</nav>
				</div>
			</div>
			<div class="flex w-full flex-col gap-4 overflow-hidden">
				<FadeWrapper>
					{@render children()}
				</FadeWrapper>
			</div>
		</main>
		<div class="animate-fade-in flex flex-col items-center" style="animation-delay: 400ms;">
			<p class="text-muted-foreground py-3 text-xs">
				{m.powered_by()}
				<a
					class="text-foreground transition-all hover:underline"
					href="https://github.com/pocket-id/pocket-id"
					target="_blank">Pocket ID</a
				>
				({versionInformation.currentVersion})
			</p>
		</div>
	</div>
</section><|MERGE_RESOLUTION|>--- conflicted
+++ resolved
@@ -23,19 +23,6 @@
 		{ href: '/settings/audit-log', label: m.audit_log() },		
 	];
 
-<<<<<<< HEAD
-	if ($userStore?.isAdmin) {
-		links = [
-			// svelte-ignore state_referenced_locally
-			...links,
-			{ href: '/settings/global-audit-log', label: 'Global Audit Log' },
-			{ href: '/settings/admin/users', label: 'Users' },
-			{ href: '/settings/admin/user-groups', label: 'User Groups' },
-			{ href: '/settings/admin/oidc-clients', label: 'OIDC Clients' },
-			{ href: '/settings/admin/api-keys', label: 'API Keys' },
-			{ href: '/settings/admin/application-configuration', label: 'Application Configuration' }
-		];
-=======
 	const adminLinks = [
 		{ href: '/settings/admin/users', label: m.users() },
 		{ href: '/settings/admin/user-groups', label: m.user_groups() },
@@ -46,7 +33,6 @@
 
 	if (user?.isAdmin || $userStore?.isAdmin) {
 		links.push(...adminLinks);
->>>>>>> 0d31c0ec
 	}
 </script>
 
