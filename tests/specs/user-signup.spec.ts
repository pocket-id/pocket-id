--- conflicted
+++ resolved
@@ -3,12 +3,8 @@
 import { cleanupBackend } from '../utils/cleanup.util';
 import passkeyUtil from '../utils/passkey.util';
 
-<<<<<<< HEAD
 async function setSignupMode(page: Page, mode: 'Disabled' | 'Signup with token' | 'Open Signup') {
 	await page.goto('/settings/admin/application-configuration');
-=======
-test.beforeEach(async () => await cleanupBackend());
->>>>>>> 7ab0fd30
 
 	await page.getByRole('button', { name: 'Expand card' }).nth(1).click();
 	await page.getByRole('button', { name: 'Enable User Signups' }).click();
@@ -53,9 +49,7 @@
 });
 
 test.describe('User Signup', () => {
-	test.beforeEach(() => {
-		cleanupBackend();
-	});
+	test.beforeEach(async () => await cleanupBackend());
 
 	test.describe('Signup Flows', () => {
 		test('Signup is disabled - shows error message', async ({ page }) => {
