--- conflicted
+++ resolved
@@ -7,18 +7,11 @@
 		"format": "prettier --write ."
 	},
 	"devDependencies": {
-<<<<<<< HEAD
-		"@playwright/test": "^1.54.1",
+		"@playwright/test": "^1.56.1",
 		"@types/adm-zip": "^0.5.7",
-		"@types/node": "^22.15.21",
-		"dotenv": "^16.5.0",
-		"jose": "^6.0.11",
-=======
-		"@playwright/test": "^1.56.1",
-		"@types/node": "^22.18.12",
 		"dotenv": "^16.6.1",
 		"jose": "^6.1.0",
->>>>>>> c9308472
+		"@types/node": "^22.18.12",
 		"prettier": "^3.6.2"
 	},
 	"dependencies": {
