{
	"name": "pocket-id-tests",
	"type": "module",
	"scripts": {
		"preinstall": "npx only-allow pnpm",
		"test": "playwright test",
		"format": "prettier --write ."
	},
	"devDependencies": {
<<<<<<< HEAD
		"@playwright/test": "^1.56.1",
		"@types/adm-zip": "^0.5.7",
		"dotenv": "^16.6.1",
		"jose": "^6.1.0",
		"@types/node": "^22.18.12",
=======
		"@playwright/test": "^1.57.0",
		"@types/node": "^24.10.1",
		"dotenv": "^17.2.3",
		"jose": "^6.1.2",
>>>>>>> e306d6eb
		"prettier": "^3.6.2"
	},
	"dependencies": {
		"adm-zip": "^0.5.16"
	}
}<|MERGE_RESOLUTION|>--- conflicted
+++ resolved
@@ -7,18 +7,11 @@
 		"format": "prettier --write ."
 	},
 	"devDependencies": {
-<<<<<<< HEAD
-		"@playwright/test": "^1.56.1",
+		"@playwright/test": "^1.57.0",
 		"@types/adm-zip": "^0.5.7",
-		"dotenv": "^16.6.1",
-		"jose": "^6.1.0",
 		"@types/node": "^22.18.12",
-=======
-		"@playwright/test": "^1.57.0",
-		"@types/node": "^24.10.1",
 		"dotenv": "^17.2.3",
 		"jose": "^6.1.2",
->>>>>>> e306d6eb
 		"prettier": "^3.6.2"
 	},
 	"dependencies": {
