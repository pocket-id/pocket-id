--- conflicted
+++ resolved
@@ -13,14 +13,10 @@
     ports:
       - "1411:1411"
     environment:
-<<<<<<< HEAD
-      - APP_ENV=test
+      APP_ENV: test
+      ENCRYPTION_KEY: test-encryption-key
     volumes:
       - pocket-id-test-data:/app/data
-=======
-      APP_ENV: test
-      ENCRYPTION_KEY: test-encryption-key
->>>>>>> e2282289
     build:
       args:
         - BUILD_TAGS=e2etest
