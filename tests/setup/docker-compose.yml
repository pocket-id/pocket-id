--- conflicted
+++ resolved
@@ -15,12 +15,9 @@
     environment:
       APP_ENV: test
       ENCRYPTION_KEY: test-encryption-key
-<<<<<<< HEAD
+      FILE_BACKEND: ${FILE_BACKEND}
     volumes:
       - pocket-id-test-data:/app/data
-=======
-      FILE_BACKEND: ${FILE_BACKEND}
->>>>>>> 46793fe6
     build:
       args:
         - BUILD_TAGS=e2etest
