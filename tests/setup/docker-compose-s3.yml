--- conflicted
+++ resolved
@@ -28,7 +28,6 @@
       file: docker-compose.yml
       service: pocket-id
     environment:
-<<<<<<< HEAD
       FILE_BACKEND: s3
       S3_BUCKET: pocket-id-test
       S3_REGION: us-east-1
@@ -37,16 +36,6 @@
       S3_SECRET_ACCESS_KEY: test
       S3_FORCE_PATH_STYLE: true
       KEYS_STORAGE: database
-=======
-      - S3_BUCKET=pocket-id-test
-      - S3_REGION=us-east-1
-      - S3_ENDPOINT=http://localstack-s3:4566
-      - S3_ACCESS_KEY_ID=test
-      - S3_SECRET_ACCESS_KEY=test
-      - S3_FORCE_PATH_STYLE=true
-      - KEYS_STORAGE=database
-      - ENCRYPTION_KEY=test1234test1234test1234test1234
->>>>>>> c56afe01
     depends_on:
       create-bucket:
         condition: service_completed_successfully