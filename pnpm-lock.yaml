--- conflicted
+++ resolved
@@ -185,16 +185,11 @@
         version: 0.5.16
     devDependencies:
       '@playwright/test':
-<<<<<<< HEAD
-        specifier: ^1.54.1
-        version: 1.54.1
+        specifier: ^1.56.1
+        version: 1.56.1
       '@types/adm-zip':
         specifier: ^0.5.7
         version: 0.5.7
-=======
-        specifier: ^1.56.1
-        version: 1.56.1
->>>>>>> c9308472
       '@types/node':
         specifier: ^22.18.12
         version: 22.18.12
@@ -5828,7 +5823,7 @@
 
   '@types/adm-zip@0.5.7':
     dependencies:
-      '@types/node': 22.16.5
+      '@types/node': 24.9.1
 
   '@types/cookie@0.6.0': {}
 
