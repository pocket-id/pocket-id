--- conflicted
+++ resolved
@@ -1361,12 +1361,6 @@
 
   '@types/node@22.19.1':
     resolution: {integrity: sha512-LCCV0HdSZZZb34qifBsyWlUmok6W7ouER+oQIGBScS8EsZsQbrtFTUrDX4hOl+CS6p7cnNC4td+qrSVGSCTUfQ==}
-<<<<<<< HEAD
-
-  '@types/node@24.10.1':
-    resolution: {integrity: sha512-GNWcUTRBgIRJD5zj+Tq0fKOJ5XZajIiBroOF0yvj2bSU1WvNdYS/dn9UxwsujGW4JX06dnHyjV2y9rRaybH0iQ==}
-=======
->>>>>>> e60b8063
 
   '@types/node@24.10.2':
     resolution: {integrity: sha512-WOhQTZ4G8xZ1tjJTvKOpyEVSGgOTvJAfDK3FNFgELyaTpzhdgHVHeqW8V+UJvzF5BT+/B54T/1S2K6gd9c7bbA==}
@@ -4069,13 +4063,6 @@
   '@types/json-schema@7.0.15': {}
 
   '@types/node@22.19.1':
-<<<<<<< HEAD
-    dependencies:
-      undici-types: 6.21.0
-
-  '@types/node@24.10.1':
-=======
->>>>>>> e60b8063
     dependencies:
       undici-types: 6.21.0
 
