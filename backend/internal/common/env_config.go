--- conflicted
+++ resolved
@@ -38,72 +38,40 @@
 )
 
 type EnvConfigSchema struct {
-<<<<<<< HEAD
 	AppEnv             AppEnv     `env:"APP_ENV" options:"toLower"`
 	LogLevel           string     `env:"LOG_LEVEL" options:"toLower"`
+	LogJSON            bool       `env:"LOG_JSON"`
 	AppURL             string     `env:"APP_URL" options:"toLower,trimTrailingSlash"`
 	DbProvider         DbProvider `env:"DB_PROVIDER" options:"toLower"`
 	DbConnectionString string     `env:"DB_CONNECTION_STRING" options:"file"`
-	FileBackend        string     `env:"FILE_BACKEND" options:"toLower"`
-	UploadPath         string     `env:"UPLOAD_PATH"`
-	S3Bucket           string     `env:"S3_BUCKET"`
-	S3Region           string     `env:"S3_REGION"`
-	S3Endpoint         string     `env:"S3_ENDPOINT"`
-	S3AccessKeyID      string     `env:"S3_ACCESS_KEY_ID"`
-	S3SecretAccessKey  string     `env:"S3_SECRET_ACCESS_KEY"`
-	S3ForcePathStyle   bool       `env:"S3_FORCE_PATH_STYLE"`
 	EncryptionKey      []byte     `env:"ENCRYPTION_KEY" options:"file"`
 	Port               string     `env:"PORT"`
 	Host               string     `env:"HOST" options:"toLower"`
 	UnixSocket         string     `env:"UNIX_SOCKET"`
 	UnixSocketMode     string     `env:"UNIX_SOCKET_MODE"`
-	MaxMindLicenseKey  string     `env:"MAXMIND_LICENSE_KEY" options:"file"`
-	GeoLiteDBPath      string     `env:"GEOLITE_DB_PATH"`
-	GeoLiteDBUrl       string     `env:"GEOLITE_DB_URL"`
 	LocalIPv6Ranges    string     `env:"LOCAL_IPV6_RANGES"`
 	UiConfigDisabled   bool       `env:"UI_CONFIG_DISABLED"`
 	MetricsEnabled     bool       `env:"METRICS_ENABLED"`
 	TracingEnabled     bool       `env:"TRACING_ENABLED"`
-	LogJSON            bool       `env:"LOG_JSON"`
 	TrustProxy         bool       `env:"TRUST_PROXY"`
 	AnalyticsDisabled  bool       `env:"ANALYTICS_DISABLED"`
 	AllowDowngrade     bool       `env:"ALLOW_DOWNGRADE"`
 	InternalAppURL     string     `env:"INTERNAL_APP_URL"`
-=======
-	AppEnv                          AppEnv     `env:"APP_ENV" options:"toLower"`
-	LogLevel                        string     `env:"LOG_LEVEL" options:"toLower"`
-	AppURL                          string     `env:"APP_URL" options:"toLower,trimTrailingSlash"`
-	DbProvider                      DbProvider `env:"DB_PROVIDER" options:"toLower"`
-	DbConnectionString              string     `env:"DB_CONNECTION_STRING" options:"file"`
-	FileBackend                     string     `env:"FILE_BACKEND" options:"toLower"`
-	UploadPath                      string     `env:"UPLOAD_PATH"`
-	S3Bucket                        string     `env:"S3_BUCKET"`
-	S3Region                        string     `env:"S3_REGION"`
-	S3Endpoint                      string     `env:"S3_ENDPOINT"`
-	S3AccessKeyID                   string     `env:"S3_ACCESS_KEY_ID"`
-	S3SecretAccessKey               string     `env:"S3_SECRET_ACCESS_KEY"`
-	S3ForcePathStyle                bool       `env:"S3_FORCE_PATH_STYLE"`
-	S3DisableDefaultIntegrityChecks bool       `env:"S3_DISABLE_DEFAULT_INTEGRITY_CHECKS"`
-	KeysPath                        string     `env:"KEYS_PATH"`
-	KeysStorage                     string     `env:"KEYS_STORAGE"`
-	EncryptionKey                   []byte     `env:"ENCRYPTION_KEY" options:"file"`
-	Port                            string     `env:"PORT"`
-	Host                            string     `env:"HOST" options:"toLower"`
-	UnixSocket                      string     `env:"UNIX_SOCKET"`
-	UnixSocketMode                  string     `env:"UNIX_SOCKET_MODE"`
-	MaxMindLicenseKey               string     `env:"MAXMIND_LICENSE_KEY" options:"file"`
-	GeoLiteDBPath                   string     `env:"GEOLITE_DB_PATH"`
-	GeoLiteDBUrl                    string     `env:"GEOLITE_DB_URL"`
-	LocalIPv6Ranges                 string     `env:"LOCAL_IPV6_RANGES"`
-	UiConfigDisabled                bool       `env:"UI_CONFIG_DISABLED"`
-	MetricsEnabled                  bool       `env:"METRICS_ENABLED"`
-	TracingEnabled                  bool       `env:"TRACING_ENABLED"`
-	LogJSON                         bool       `env:"LOG_JSON"`
-	TrustProxy                      bool       `env:"TRUST_PROXY"`
-	AnalyticsDisabled               bool       `env:"ANALYTICS_DISABLED"`
-	AllowDowngrade                  bool       `env:"ALLOW_DOWNGRADE"`
-	InternalAppURL                  string     `env:"INTERNAL_APP_URL"`
->>>>>>> f523f394
+
+	MaxMindLicenseKey string `env:"MAXMIND_LICENSE_KEY" options:"file"`
+	GeoLiteDBPath     string `env:"GEOLITE_DB_PATH"`
+	GeoLiteDBUrl      string `env:"GEOLITE_DB_URL"`
+
+	FileBackend string `env:"FILE_BACKEND" options:"toLower"`
+	UploadPath  string `env:"UPLOAD_PATH"`
+
+	S3Bucket                        string `env:"S3_BUCKET"`
+	S3Region                        string `env:"S3_REGION"`
+	S3Endpoint                      string `env:"S3_ENDPOINT"`
+	S3AccessKeyID                   string `env:"S3_ACCESS_KEY_ID"`
+	S3SecretAccessKey               string `env:"S3_SECRET_ACCESS_KEY"`
+	S3ForcePathStyle                bool   `env:"S3_FORCE_PATH_STYLE"`
+	S3DisableDefaultIntegrityChecks bool   `env:"S3_DISABLE_DEFAULT_INTEGRITY_CHECKS"`
 }
 
 var EnvConfig = defaultConfig()
