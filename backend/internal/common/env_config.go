--- conflicted
+++ resolved
@@ -26,11 +26,8 @@
 	Host                     string     `env:"HOST"`
 	MaxMindLicenseKey        string     `env:"MAXMIND_LICENSE_KEY"`
 	GeoLiteDBPath            string     `env:"GEOLITE_DB_PATH"`
-<<<<<<< HEAD
 	GeoLiteDBUrl             string     `env:"GEOLITE_DB_URL"`
-=======
 	UiConfigDisabled         bool       `env:"PUBLIC_UI_CONFIG_DISABLED"`
->>>>>>> 0d071694
 }
 
 var EnvConfig = &EnvConfigSchema{
@@ -44,11 +41,8 @@
 	Host:                     "0.0.0.0",
 	MaxMindLicenseKey:        "",
 	GeoLiteDBPath:            "data/GeoLite2-City.mmdb",
-<<<<<<< HEAD
 	GeoLiteDBUrl:             MaxMindGeoLiteCityUrl,
-=======
 	UiConfigDisabled:         false,
->>>>>>> 0d071694
 }
 
 func init() {
