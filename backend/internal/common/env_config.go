package common

import (
	"errors"
	"fmt"
	"log/slog"
	"net"
	"net/url"
	"os"
	"reflect"
	"strings"

	"github.com/caarlos0/env/v11"
	sloggin "github.com/gin-contrib/slog"
	_ "github.com/joho/godotenv/autoload"
)

type AppEnv string
type DbProvider string

const (
	// TracerName should be passed to otel.Tracer, trace.SpanFromContext when creating custom spans.
	TracerName = "github.com/pocket-id/pocket-id/backend/tracing"
	// MeterName should be passed to otel.Meter when create custom metrics.
	MeterName = "github.com/pocket-id/pocket-id/backend/metrics"
)

const (
	AppEnvProduction        AppEnv     = "production"
	AppEnvDevelopment       AppEnv     = "development"
	AppEnvTest              AppEnv     = "test"
	DbProviderSqlite        DbProvider = "sqlite"
	DbProviderPostgres      DbProvider = "postgres"
	MaxMindGeoLiteCityUrl   string     = "https://download.maxmind.com/app/geoip_download?edition_id=GeoLite2-City&license_key=%s&suffix=tar.gz"
	defaultSqliteConnString string     = "data/pocket-id.db"
	defaultFsUploadPath     string     = "data/uploads"
	AppUrl                  string     = "http://localhost:1411"
)

type EnvConfigSchema struct {
	AppEnv             AppEnv `env:"APP_ENV" options:"toLower"`
	LogLevel           string `env:"LOG_LEVEL" options:"toLower"`
	LogJSON            bool   `env:"LOG_JSON"`
	AppURL             string `env:"APP_URL" options:"toLower,trimTrailingSlash"`
	DbProvider         DbProvider
	DbConnectionString string `env:"DB_CONNECTION_STRING" options:"file"`
	EncryptionKey      []byte `env:"ENCRYPTION_KEY" options:"file"`
	Port               string `env:"PORT"`
	Host               string `env:"HOST" options:"toLower"`
	UnixSocket         string `env:"UNIX_SOCKET"`
	UnixSocketMode     string `env:"UNIX_SOCKET_MODE"`
	LocalIPv6Ranges    string `env:"LOCAL_IPV6_RANGES"`
	UiConfigDisabled   bool   `env:"UI_CONFIG_DISABLED"`
	MetricsEnabled     bool   `env:"METRICS_ENABLED"`
	TracingEnabled     bool   `env:"TRACING_ENABLED"`
	TrustProxy         bool   `env:"TRUST_PROXY"`
	AnalyticsDisabled  bool   `env:"ANALYTICS_DISABLED"`
	AllowDowngrade     bool   `env:"ALLOW_DOWNGRADE"`
	InternalAppURL     string `env:"INTERNAL_APP_URL"`

	MaxMindLicenseKey string `env:"MAXMIND_LICENSE_KEY" options:"file"`
	GeoLiteDBPath     string `env:"GEOLITE_DB_PATH"`
	GeoLiteDBUrl      string `env:"GEOLITE_DB_URL"`

	FileBackend string `env:"FILE_BACKEND" options:"toLower"`
	UploadPath  string `env:"UPLOAD_PATH"`

	S3Bucket                        string `env:"S3_BUCKET"`
	S3Region                        string `env:"S3_REGION"`
	S3Endpoint                      string `env:"S3_ENDPOINT"`
	S3AccessKeyID                   string `env:"S3_ACCESS_KEY_ID"`
	S3SecretAccessKey               string `env:"S3_SECRET_ACCESS_KEY"`
	S3ForcePathStyle                bool   `env:"S3_FORCE_PATH_STYLE"`
	S3DisableDefaultIntegrityChecks bool   `env:"S3_DISABLE_DEFAULT_INTEGRITY_CHECKS"`
}

var EnvConfig = defaultConfig()

func init() {
	err := parseEnvConfig()
	if err != nil {
		slog.Error("Configuration error", slog.Any("error", err))
		os.Exit(1)
	}
}

func defaultConfig() EnvConfigSchema {
	return EnvConfigSchema{
		AppEnv:        AppEnvProduction,
		LogLevel:      "info",
		DbProvider:    "sqlite",
<<<<<<< HEAD
		FileBackend:   "fs",
=======
		FileBackend:   "filesystem",
		KeysPath:      "data/keys",
>>>>>>> 14c7471b
		AppURL:        AppUrl,
		Port:          "1411",
		Host:          "0.0.0.0",
		GeoLiteDBPath: "data/GeoLite2-City.mmdb",
		GeoLiteDBUrl:  MaxMindGeoLiteCityUrl,
	}
}

func parseEnvConfig() error {
	parsers := map[reflect.Type]env.ParserFunc{
		reflect.TypeOf([]byte{}): func(value string) (interface{}, error) {
			return []byte(value), nil
		},
	}

	err := env.ParseWithOptions(&EnvConfig, env.Options{
		FuncMap: parsers,
	})
	if err != nil {
		return fmt.Errorf("error parsing env config: %w", err)
	}

	err = prepareEnvConfig(&EnvConfig)
	if err != nil {
		return fmt.Errorf("error preparing env config: %w", err)
	}

	return nil

}

// ValidateEnvConfig checks the EnvConfig for required fields and valid values
func ValidateEnvConfig(config *EnvConfigSchema) error {
	if _, err := sloggin.ParseLevel(config.LogLevel); err != nil {
		return errors.New("invalid LOG_LEVEL value. Must be 'debug', 'info', 'warn' or 'error'")
	}

	if len(config.EncryptionKey) < 16 {
		return errors.New("ENCRYPTION_KEY must be at least 16 bytes long")
	}

	switch {
	case config.DbConnectionString == "":
		config.DbProvider = DbProviderSqlite
		config.DbConnectionString = defaultSqliteConnString
	case strings.HasPrefix(config.DbConnectionString, "postgres://") || strings.HasPrefix(config.DbConnectionString, "postgresql://"):
		config.DbProvider = DbProviderPostgres
	default:
		config.DbProvider = DbProviderSqlite
	}

	parsedAppUrl, err := url.Parse(config.AppURL)
	if err != nil {
		return errors.New("APP_URL is not a valid URL")
	}
	if parsedAppUrl.Path != "" {
		return errors.New("APP_URL must not contain a path")
	}

	// Derive INTERNAL_APP_URL from APP_URL if not set; validate only when provided
	if config.InternalAppURL == "" {
		config.InternalAppURL = config.AppURL
	} else {
		parsedInternalAppUrl, err := url.Parse(config.InternalAppURL)
		if err != nil {
			return errors.New("INTERNAL_APP_URL is not a valid URL")
		}
		if parsedInternalAppUrl.Path != "" {
			return errors.New("INTERNAL_APP_URL must not contain a path")
		}
	}

	switch config.FileBackend {
<<<<<<< HEAD
	case "s3", "database":
	case "", "fs":
=======
	case "s3":
		if config.KeysStorage == "file" {
			return errors.New("KEYS_STORAGE cannot be 'file' when FILE_BACKEND is 's3'")
		}
	case "database":
		// All good, these are valid values
	case "", "filesystem":
>>>>>>> 14c7471b
		if config.UploadPath == "" {
			config.UploadPath = defaultFsUploadPath
		}
	default:
		return errors.New("invalid FILE_BACKEND value. Must be 'filesystem', 'database', or 's3'")
	}

	// Validate LOCAL_IPV6_RANGES
	ranges := strings.Split(config.LocalIPv6Ranges, ",")
	for _, rangeStr := range ranges {
		rangeStr = strings.TrimSpace(rangeStr)
		if rangeStr == "" {
			continue
		}

		_, ipNet, err := net.ParseCIDR(rangeStr)
		if err != nil {
			return fmt.Errorf("invalid LOCAL_IPV6_RANGES '%s': %w", rangeStr, err)
		}

		if ipNet.IP.To4() != nil {
			return fmt.Errorf("range '%s' is not a valid IPv6 range", rangeStr)
		}

	}

	return nil

}

// prepareEnvConfig processes special options for EnvConfig fields
func prepareEnvConfig(config *EnvConfigSchema) error {
	val := reflect.ValueOf(config).Elem()
	typ := val.Type()

	for i := 0; i < val.NumField(); i++ {
		field := val.Field(i)
		fieldType := typ.Field(i)

		optionsTag := fieldType.Tag.Get("options")
		options := strings.Split(optionsTag, ",")

		for _, option := range options {
			switch option {
			case "toLower":
				if field.Kind() == reflect.String {
					field.SetString(strings.ToLower(field.String()))
				}
			case "file":
				err := resolveFileBasedEnvVariable(field, fieldType)
				if err != nil {
					return err
				}
			case "trimTrailingSlash":
				if field.Kind() == reflect.String {
					field.SetString(strings.TrimRight(field.String(), "/"))
				}
			}
		}
	}

	return nil
}

// resolveFileBasedEnvVariable checks if an environment variable with the suffix "_FILE" is set,
// reads the content of the file specified by that variable, and sets the corresponding field's value.
func resolveFileBasedEnvVariable(field reflect.Value, fieldType reflect.StructField) error {
	// Only process string and []byte fields
	isString := field.Kind() == reflect.String
	isByteSlice := field.Kind() == reflect.Slice && field.Type().Elem().Kind() == reflect.Uint8
	if !isString && !isByteSlice {
		return nil
	}

	// Only process fields with the "env" tag
	envTag := fieldType.Tag.Get("env")
	if envTag == "" {
		return nil
	}

	envVarName := envTag
	if commaIndex := len(envTag); commaIndex > 0 {
		envVarName = envTag[:commaIndex]
	}

	// If the file environment variable is not set, skip
	envVarFileName := envVarName + "_FILE"
	envVarFileValue := os.Getenv(envVarFileName)
	if envVarFileValue == "" {
		return nil
	}

	fileContent, err := os.ReadFile(envVarFileValue)
	if err != nil {
		return fmt.Errorf("failed to read file for env var %s: %w", envVarFileName, err)
	}

	if isString {
		field.SetString(strings.TrimSpace(string(fileContent)))
	} else {
		field.SetBytes(fileContent)
	}

	return nil
}

func (a AppEnv) IsProduction() bool {
	return a == AppEnvProduction
}

func (a AppEnv) IsTest() bool {
	return a == AppEnvTest
}<|MERGE_RESOLUTION|>--- conflicted
+++ resolved
@@ -89,12 +89,8 @@
 		AppEnv:        AppEnvProduction,
 		LogLevel:      "info",
 		DbProvider:    "sqlite",
-<<<<<<< HEAD
-		FileBackend:   "fs",
-=======
 		FileBackend:   "filesystem",
-		KeysPath:      "data/keys",
->>>>>>> 14c7471b
+		FileBackend:   "filesystem",
 		AppURL:        AppUrl,
 		Port:          "1411",
 		Host:          "0.0.0.0",
@@ -168,18 +164,8 @@
 	}
 
 	switch config.FileBackend {
-<<<<<<< HEAD
 	case "s3", "database":
-	case "", "fs":
-=======
-	case "s3":
-		if config.KeysStorage == "file" {
-			return errors.New("KEYS_STORAGE cannot be 'file' when FILE_BACKEND is 's3'")
-		}
-	case "database":
-		// All good, these are valid values
 	case "", "filesystem":
->>>>>>> 14c7471b
 		if config.UploadPath == "" {
 			config.UploadPath = defaultFsUploadPath
 		}
