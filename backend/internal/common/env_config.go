--- conflicted
+++ resolved
@@ -33,10 +33,9 @@
 )
 
 type EnvConfigSchema struct {
-<<<<<<< HEAD
 	AppEnv                string     `env:"APP_ENV" options:"toLower"`
 	LogLevel              string     `env:"LOG_LEVEL" options:"toLower"`
-	AppURL                string     `env:"APP_URL" options:"toLower"`
+	AppURL                string     `env:"APP_URL" options:"toLower,trimTrailingSlash"`
 	DbProvider            DbProvider `env:"DB_PROVIDER" options:"toLower"`
 	DbConnectionString    string     `env:"DB_CONNECTION_STRING" options:"file"`
 	UploadPath            string     `env:"UPLOAD_PATH"`
@@ -60,33 +59,6 @@
 	AllowDowngrade        bool       `env:"ALLOW_DOWNGRADE"`
 	InternalAppURL        string     `env:"INTERNAL_APP_URL"`
 	ForcefullyAcquireLock bool       `env:"FORCEFULLY_ACQUIRE_LOCK"`
-=======
-	AppEnv             string     `env:"APP_ENV" options:"toLower"`
-	LogLevel           string     `env:"LOG_LEVEL" options:"toLower"`
-	AppURL             string     `env:"APP_URL" options:"toLower,trimTrailingSlash"`
-	DbProvider         DbProvider `env:"DB_PROVIDER" options:"toLower"`
-	DbConnectionString string     `env:"DB_CONNECTION_STRING" options:"file"`
-	UploadPath         string     `env:"UPLOAD_PATH"`
-	KeysPath           string     `env:"KEYS_PATH"`
-	KeysStorage        string     `env:"KEYS_STORAGE"`
-	EncryptionKey      []byte     `env:"ENCRYPTION_KEY" options:"file"`
-	Port               string     `env:"PORT"`
-	Host               string     `env:"HOST" options:"toLower"`
-	UnixSocket         string     `env:"UNIX_SOCKET"`
-	UnixSocketMode     string     `env:"UNIX_SOCKET_MODE"`
-	MaxMindLicenseKey  string     `env:"MAXMIND_LICENSE_KEY" options:"file"`
-	GeoLiteDBPath      string     `env:"GEOLITE_DB_PATH"`
-	GeoLiteDBUrl       string     `env:"GEOLITE_DB_URL"`
-	LocalIPv6Ranges    string     `env:"LOCAL_IPV6_RANGES"`
-	UiConfigDisabled   bool       `env:"UI_CONFIG_DISABLED"`
-	MetricsEnabled     bool       `env:"METRICS_ENABLED"`
-	TracingEnabled     bool       `env:"TRACING_ENABLED"`
-	LogJSON            bool       `env:"LOG_JSON"`
-	TrustProxy         bool       `env:"TRUST_PROXY"`
-	AnalyticsDisabled  bool       `env:"ANALYTICS_DISABLED"`
-	AllowDowngrade     bool       `env:"ALLOW_DOWNGRADE"`
-	InternalAppURL     string     `env:"INTERNAL_APP_URL"`
->>>>>>> 04d85009
 }
 
 var EnvConfig = defaultConfig()
