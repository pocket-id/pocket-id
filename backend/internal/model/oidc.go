package model

import (
	"database/sql/driver"
	"encoding/json"
	"fmt"

	"gorm.io/gorm"

	datatype "github.com/pocket-id/pocket-id/backend/internal/model/types"
)

type UserAuthorizedOidcClient struct {
	Scope      string
	LastUsedAt datatype.DateTime `sortable:"true"`

	UserID string `gorm:"primary_key;"`
	User   User

	ClientID string `gorm:"primary_key;"`
	Client   OidcClient
}

type OidcAuthorizationCode struct {
	Base

	Code                      string
	Scope                     string
	Nonce                     string
	CodeChallenge             *string
	CodeChallengeMethodSha256 *bool
	ExpiresAt                 datatype.DateTime

	UserID string
	User   User

	ClientID string
}

type OidcClient struct {
	Base

<<<<<<< HEAD
	Name                     string `sortable:"true"`
	Secret                   string
	CallbackURLs             UrlList
	LogoutCallbackURLs       UrlList
	ImageType                *string
	HasLogo                  bool `gorm:"-"`
	IsPublic                 bool
	PkceEnabled              bool
	RequiresReauthentication bool
	Credentials              OidcClientCredentials
=======
	Name               string `sortable:"true"`
	Secret             string
	CallbackURLs       UrlList
	LogoutCallbackURLs UrlList
	ImageType          *string
	HasLogo            bool `gorm:"-"`
	IsPublic           bool
	PkceEnabled        bool
	Credentials        OidcClientCredentials
	LaunchURL          *string
>>>>>>> 484c2f6e

	AllowedUserGroups []UserGroup `gorm:"many2many:oidc_clients_allowed_user_groups;"`
	CreatedByID       string
	CreatedBy         User
}

type OidcRefreshToken struct {
	Base

	Token     string
	ExpiresAt datatype.DateTime
	Scope     string

	UserID string
	User   User

	ClientID string
	Client   OidcClient
}

func (c *OidcClient) AfterFind(_ *gorm.DB) (err error) {
	// Compute HasLogo field
	c.HasLogo = c.ImageType != nil && *c.ImageType != ""
	return nil
}

type OidcClientCredentials struct { //nolint:recvcheck
	FederatedIdentities []OidcClientFederatedIdentity `json:"federatedIdentities,omitempty"`
}

type OidcClientFederatedIdentity struct {
	Issuer   string `json:"issuer"`
	Subject  string `json:"subject,omitempty"`
	Audience string `json:"audience,omitempty"`
	JWKS     string `json:"jwks,omitempty"` // URL of the JWKS
}

func (occ OidcClientCredentials) FederatedIdentityForIssuer(issuer string) (OidcClientFederatedIdentity, bool) {
	if issuer == "" {
		return OidcClientFederatedIdentity{}, false
	}

	for _, fi := range occ.FederatedIdentities {
		if fi.Issuer == issuer {
			return fi, true
		}
	}

	return OidcClientFederatedIdentity{}, false
}

func (occ *OidcClientCredentials) Scan(value any) error {
	switch v := value.(type) {
	case []byte:
		return json.Unmarshal(v, occ)
	case string:
		return json.Unmarshal([]byte(v), occ)
	default:
		return fmt.Errorf("unsupported type: %T", value)
	}
}

func (occ OidcClientCredentials) Value() (driver.Value, error) {
	return json.Marshal(occ)
}

type UrlList []string //nolint:recvcheck

func (cu *UrlList) Scan(value any) error {
	switch v := value.(type) {
	case []byte:
		return json.Unmarshal(v, cu)
	case string:
		return json.Unmarshal([]byte(v), cu)
	default:
		return fmt.Errorf("unsupported type: %T", value)
	}
}

func (cu UrlList) Value() (driver.Value, error) {
	return json.Marshal(cu)
}

type OidcDeviceCode struct {
	Base
	DeviceCode   string
	UserCode     string
	Scope        string
	ExpiresAt    datatype.DateTime
	IsAuthorized bool

	UserID   *string
	User     User
	ClientID string
	Client   OidcClient
}

type OidcReauthenticationToken struct {
	Base
	Token     string
	ExpiresAt datatype.DateTime
	Used      bool

	UserID   string
	User     User
	ClientID string
	Client   OidcClient
}<|MERGE_RESOLUTION|>--- conflicted
+++ resolved
@@ -40,7 +40,6 @@
 type OidcClient struct {
 	Base
 
-<<<<<<< HEAD
 	Name                     string `sortable:"true"`
 	Secret                   string
 	CallbackURLs             UrlList
@@ -51,18 +50,7 @@
 	PkceEnabled              bool
 	RequiresReauthentication bool
 	Credentials              OidcClientCredentials
-=======
-	Name               string `sortable:"true"`
-	Secret             string
-	CallbackURLs       UrlList
-	LogoutCallbackURLs UrlList
-	ImageType          *string
-	HasLogo            bool `gorm:"-"`
-	IsPublic           bool
-	PkceEnabled        bool
-	Credentials        OidcClientCredentials
-	LaunchURL          *string
->>>>>>> 484c2f6e
+	LaunchURL                *string
 
 	AllowedUserGroups []UserGroup `gorm:"many2many:oidc_clients_allowed_user_groups;"`
 	CreatedByID       string
