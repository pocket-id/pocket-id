package model

import (
	"strings"

	"github.com/go-webauthn/webauthn/protocol"
	"github.com/go-webauthn/webauthn/webauthn"

	datatype "github.com/pocket-id/pocket-id/backend/internal/model/types"
	"github.com/pocket-id/pocket-id/backend/internal/utils"
)

type User struct {
	Base

<<<<<<< HEAD
	Username    string `sortable:"true"`
	Email       string `sortable:"true"`
	FirstName   string `sortable:"true"`
	LastName    string `sortable:"true"`
	DisplayName string `sortable:"true"`
	IsAdmin     bool   `sortable:"true" filterable:"true"`
=======
	Username    string  `sortable:"true"`
	Email       *string `sortable:"true"`
	FirstName   string  `sortable:"true"`
	LastName    string  `sortable:"true"`
	DisplayName string  `sortable:"true"`
	IsAdmin     bool    `sortable:"true"`
>>>>>>> 068fcc65
	Locale      *string
	LdapID      *string
	Disabled    bool `sortable:"true" filterable:"true"`

	CustomClaims []CustomClaim
	UserGroups   []UserGroup `gorm:"many2many:user_groups_users;"`
	Credentials  []WebauthnCredential
}

func (u User) WebAuthnID() []byte { return []byte(u.ID) }

func (u User) WebAuthnName() string { return u.Username }

func (u User) WebAuthnDisplayName() string {
	if u.DisplayName != "" {
		return u.DisplayName
	}
	return u.FirstName + " " + u.LastName
}

func (u User) WebAuthnIcon() string { return "" }

func (u User) WebAuthnCredentials() []webauthn.Credential {
	credentials := make([]webauthn.Credential, len(u.Credentials))

	for i, credential := range u.Credentials {
		credentials[i] = webauthn.Credential{
			ID:              credential.CredentialID,
			AttestationType: credential.AttestationType,
			PublicKey:       credential.PublicKey,
			Transport:       credential.Transport,
			Flags: webauthn.CredentialFlags{
				BackupState:    credential.BackupState,
				BackupEligible: credential.BackupEligible,
			},
		}

	}
	return credentials
}

func (u User) WebAuthnCredentialDescriptors() (descriptors []protocol.CredentialDescriptor) {
	credentials := u.WebAuthnCredentials()

	descriptors = make([]protocol.CredentialDescriptor, len(credentials))

	for i, credential := range credentials {
		descriptors[i] = credential.Descriptor()
	}

	return descriptors
}

func (u User) FullName() string {
	return u.FirstName + " " + u.LastName
}

func (u User) Initials() string {
	first := utils.GetFirstCharacter(u.FirstName)
	last := utils.GetFirstCharacter(u.LastName)
	if first == "" && last == "" && len(u.Username) >= 2 {
		return strings.ToUpper(u.Username[:2])
	}
	return strings.ToUpper(first + last)
}

type OneTimeAccessToken struct {
	Base
	Token     string
	ExpiresAt datatype.DateTime

	UserID string
	User   User
}<|MERGE_RESOLUTION|>--- conflicted
+++ resolved
@@ -13,21 +13,12 @@
 type User struct {
 	Base
 
-<<<<<<< HEAD
-	Username    string `sortable:"true"`
-	Email       string `sortable:"true"`
-	FirstName   string `sortable:"true"`
-	LastName    string `sortable:"true"`
-	DisplayName string `sortable:"true"`
-	IsAdmin     bool   `sortable:"true" filterable:"true"`
-=======
 	Username    string  `sortable:"true"`
 	Email       *string `sortable:"true"`
 	FirstName   string  `sortable:"true"`
 	LastName    string  `sortable:"true"`
 	DisplayName string  `sortable:"true"`
-	IsAdmin     bool    `sortable:"true"`
->>>>>>> 068fcc65
+	IsAdmin     bool    `sortable:"true" filterable="true"`
 	Locale      *string
 	LdapID      *string
 	Disabled    bool `sortable:"true" filterable:"true"`
