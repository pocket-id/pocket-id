package service

import (
	"bytes"
	"context"
	"crypto/tls"
	"encoding/base64"
	"errors"
	"fmt"
	"io"
	"log/slog"
	"net/http"
	"net/url"
	"strings"
	"time"
	"unicode/utf8"

	"github.com/go-ldap/ldap/v3"
	"github.com/google/uuid"
	"golang.org/x/text/unicode/norm"
	"gorm.io/gorm"

	"github.com/pocket-id/pocket-id/backend/internal/common"
	"github.com/pocket-id/pocket-id/backend/internal/dto"
	"github.com/pocket-id/pocket-id/backend/internal/model"
)

type LdapService struct {
	db               *gorm.DB
	httpClient       *http.Client
	appConfigService *AppConfigService
	userService      *UserService
	groupService     *UserGroupService
}

func NewLdapService(db *gorm.DB, httpClient *http.Client, appConfigService *AppConfigService, userService *UserService, groupService *UserGroupService) *LdapService {
	return &LdapService{
		db:               db,
		httpClient:       httpClient,
		appConfigService: appConfigService,
		userService:      userService,
		groupService:     groupService,
	}
}

func (s *LdapService) createClient() (*ldap.Conn, error) {
	dbConfig := s.appConfigService.GetDbConfig()

	if !dbConfig.LdapEnabled.IsTrue() {
		return nil, fmt.Errorf("LDAP is not enabled")
	}

	// Setup LDAP connection
	client, err := ldap.DialURL(dbConfig.LdapUrl.Value, ldap.DialWithTLSConfig(&tls.Config{
		InsecureSkipVerify: dbConfig.LdapSkipCertVerify.IsTrue(), //nolint:gosec
	}))
	if err != nil {
		return nil, fmt.Errorf("failed to connect to LDAP: %w", err)
	}

	// Bind as service account
	err = client.Bind(dbConfig.LdapBindDn.Value, dbConfig.LdapBindPassword.Value)
	if err != nil {
		return nil, fmt.Errorf("failed to bind to LDAP: %w", err)
	}
	return client, nil
}

func (s *LdapService) SyncAll(ctx context.Context) error {
	// Start a transaction
	tx := s.db.Begin()
	defer func() {
		tx.Rollback()
	}()

	// Setup LDAP connection
	client, err := s.createClient()
	if err != nil {
		return fmt.Errorf("failed to create LDAP client: %w", err)
	}
	defer client.Close()

	err = s.SyncUsers(ctx, tx, client)
	if err != nil {
		return fmt.Errorf("failed to sync users: %w", err)
	}

	err = s.SyncGroups(ctx, tx, client)
	if err != nil {
		return fmt.Errorf("failed to sync groups: %w", err)
	}

	// Commit the changes
	err = tx.Commit().Error
	if err != nil {
		return fmt.Errorf("failed to commit changes to database: %w", err)
	}

	return nil
}

//nolint:gocognit
func (s *LdapService) SyncGroups(ctx context.Context, tx *gorm.DB, client *ldap.Conn) error {
	dbConfig := s.appConfigService.GetDbConfig()

	searchAttrs := []string{
		dbConfig.LdapAttributeGroupName.Value,
		dbConfig.LdapAttributeGroupUniqueIdentifier.Value,
		dbConfig.LdapAttributeGroupMember.Value,
	}

	searchReq := ldap.NewSearchRequest(
		dbConfig.LdapBase.Value,
		ldap.ScopeWholeSubtree,
		0, 0, 0, false,
		dbConfig.LdapUserGroupSearchFilter.Value,
		searchAttrs,
		[]ldap.Control{},
	)
	result, err := client.Search(searchReq)
	if err != nil {
		return fmt.Errorf("failed to query LDAP: %w", err)
	}

	// Create a mapping for groups that exist
	ldapGroupIDs := make(map[string]struct{}, len(result.Entries))

	for _, value := range result.Entries {
		ldapId := convertLdapIdToString(value.GetAttributeValue(dbConfig.LdapAttributeGroupUniqueIdentifier.Value))

		// Skip groups without a valid LDAP ID
		if ldapId == "" {
			slog.Warn("Skipping LDAP group without a valid unique identifier", slog.String("attribute", dbConfig.LdapAttributeGroupUniqueIdentifier.Value))
			continue
		}

		ldapGroupIDs[ldapId] = struct{}{}

		// Try to find the group in the database
		var databaseGroup model.UserGroup
		err = tx.
			WithContext(ctx).
			Where("ldap_id = ?", ldapId).
			First(&databaseGroup).
			Error
		if err != nil && !errors.Is(err, gorm.ErrRecordNotFound) {
			// This could error with ErrRecordNotFound and we want to ignore that here
			return fmt.Errorf("failed to query for LDAP group ID '%s': %w", ldapId, err)
		}

		// Get group members and add to the correct Group
		groupMembers := value.GetAttributeValues(dbConfig.LdapAttributeGroupMember.Value)
		membersUserId := make([]string, 0, len(groupMembers))
		for _, member := range groupMembers {
			username := getDNProperty(dbConfig.LdapAttributeUserUsername.Value, member)

			// If username extraction fails, try to query LDAP directly for the user
			if username == "" {
				// Query LDAP to get the user by their DN
				userSearchReq := ldap.NewSearchRequest(
					member,
					ldap.ScopeBaseObject,
					0, 0, 0, false,
					"(objectClass=*)",
					[]string{dbConfig.LdapAttributeUserUsername.Value, dbConfig.LdapAttributeUserUniqueIdentifier.Value},
					[]ldap.Control{},
				)

				userResult, err := client.Search(userSearchReq)
				if err != nil || len(userResult.Entries) == 0 {
					slog.WarnContext(ctx, "Could not resolve group member DN", slog.String("member", member), slog.Any("error", err))
					continue
				}

				username = userResult.Entries[0].GetAttributeValue(dbConfig.LdapAttributeUserUsername.Value)
				if username == "" {
					slog.WarnContext(ctx, "Could not extract username from group member DN", slog.String("member", member))
					continue
				}
			}
<<<<<<< HEAD
	
			// Match username in a case-insensitive, ASCII-only way by sanitizing
			lookupUsername := sanitizeUsernameASCII(username)
	
			var databaseUser model.User
			err = tx.
				WithContext(ctx).
				Where("username = ? AND ldap_id IS NOT NULL", lookupUsername).
=======

			username = norm.NFC.String(username)

			var databaseUser model.User
			err = tx.
				WithContext(ctx).
				Where("username = ? AND ldap_id IS NOT NULL", username).
>>>>>>> 6c914748
				First(&databaseUser).
				Error
			if errors.Is(err, gorm.ErrRecordNotFound) {
				// The user collides with a non-LDAP user, so we skip it
				continue
			} else if err != nil {
				return fmt.Errorf("failed to query for existing user '%s': %w", username, err)
			}

			membersUserId = append(membersUserId, databaseUser.ID)
		}

		syncGroup := dto.UserGroupCreateDto{
			Name:         value.GetAttributeValue(dbConfig.LdapAttributeGroupName.Value),
			FriendlyName: value.GetAttributeValue(dbConfig.LdapAttributeGroupName.Value),
			LdapID:       ldapId,
		}
		dto.Normalize(syncGroup)

		err = syncGroup.Validate()
		if err != nil {
			slog.WarnContext(ctx, "LDAP user group object is not valid", slog.Any("error", err))
			continue
		}

		if databaseGroup.ID == "" {
			newGroup, err := s.groupService.createInternal(ctx, syncGroup, tx)
			if err != nil {
				return fmt.Errorf("failed to create group '%s': %w", syncGroup.Name, err)
			}

			_, err = s.groupService.updateUsersInternal(ctx, newGroup.ID, membersUserId, tx)
			if err != nil {
				return fmt.Errorf("failed to sync users for group '%s': %w", syncGroup.Name, err)
			}
		} else {
			_, err = s.groupService.updateInternal(ctx, databaseGroup.ID, syncGroup, true, tx)
			if err != nil {
				return fmt.Errorf("failed to update group '%s': %w", syncGroup.Name, err)
			}

			_, err = s.groupService.updateUsersInternal(ctx, databaseGroup.ID, membersUserId, tx)
			if err != nil {
				return fmt.Errorf("failed to sync users for group '%s': %w", syncGroup.Name, err)
			}
		}
	}

	// Get all LDAP groups from the database
	var ldapGroupsInDb []model.UserGroup
	err = tx.
		WithContext(ctx).
		Find(&ldapGroupsInDb, "ldap_id IS NOT NULL").
		Select("ldap_id").
		Error
	if err != nil {
		return fmt.Errorf("failed to fetch groups from database: %w", err)
	}

	// Delete groups that no longer exist in LDAP
	for _, group := range ldapGroupsInDb {
		if _, exists := ldapGroupIDs[*group.LdapID]; exists {
			continue
		}

		err = tx.
			WithContext(ctx).
			Delete(&model.UserGroup{}, "ldap_id = ?", group.LdapID).
			Error
		if err != nil {
			return fmt.Errorf("failed to delete group '%s': %w", group.Name, err)
		}

		slog.Info("Deleted group", slog.String("group", group.Name))
	}

	return nil
}

//nolint:gocognit
func (s *LdapService) SyncUsers(ctx context.Context, tx *gorm.DB, client *ldap.Conn) error {
	dbConfig := s.appConfigService.GetDbConfig()

	searchAttrs := []string{
		"memberOf",
		"sn",
		"cn",
		dbConfig.LdapAttributeUserUniqueIdentifier.Value,
		dbConfig.LdapAttributeUserUsername.Value,
		dbConfig.LdapAttributeUserEmail.Value,
		dbConfig.LdapAttributeUserFirstName.Value,
		dbConfig.LdapAttributeUserLastName.Value,
		dbConfig.LdapAttributeUserProfilePicture.Value,
	}

	// Filters must start and finish with ()!
	searchReq := ldap.NewSearchRequest(
		dbConfig.LdapBase.Value,
		ldap.ScopeWholeSubtree,
		0, 0, 0, false,
		dbConfig.LdapUserSearchFilter.Value,
		searchAttrs,
		[]ldap.Control{},
	)

	result, err := client.Search(searchReq)
	if err != nil {
		return fmt.Errorf("failed to query LDAP: %w", err)
	}

	// Create a mapping for users that exist
	ldapUserIDs := make(map[string]struct{}, len(result.Entries))

	for _, value := range result.Entries {
		ldapId := convertLdapIdToString(value.GetAttributeValue(dbConfig.LdapAttributeUserUniqueIdentifier.Value))

		// Skip users without a valid LDAP ID
		if ldapId == "" {
			slog.Warn("Skipping LDAP user without a valid unique identifier", slog.String("attribute", dbConfig.LdapAttributeUserUniqueIdentifier.Value))
			continue
		}

		ldapUserIDs[ldapId] = struct{}{}

		// Get the user from the database
		var databaseUser model.User
		err = tx.
			WithContext(ctx).
			Where("ldap_id = ?", ldapId).
			First(&databaseUser).
			Error

		// If a user is found (even if disabled), enable them since they're now back in LDAP
		if databaseUser.ID != "" && databaseUser.Disabled {
			err = tx.
				WithContext(ctx).
				Model(&model.User{}).
				Where("id = ?", databaseUser.ID).
				Update("disabled", false).
				Error

			if err != nil {
				return fmt.Errorf("failed to enable user %s: %w", databaseUser.Username, err)
			}
		}

		if err != nil && !errors.Is(err, gorm.ErrRecordNotFound) {
			// This could error with ErrRecordNotFound and we want to ignore that here
			return fmt.Errorf("failed to query for LDAP user ID '%s': %w", ldapId, err)
		}

		// Check if user is admin by checking if they are in the admin group
		isAdmin := false
		for _, group := range value.GetAttributeValues("memberOf") {
			if getDNProperty(dbConfig.LdapAttributeGroupName.Value, group) == dbConfig.LdapAttributeAdminGroup.Value {
				isAdmin = true
				break
			}
		}

		newUser := dto.UserCreateDto{
			Username:  sanitizeUsernameASCII(value.GetAttributeValue(dbConfig.LdapAttributeUserUsername.Value)),
			Email:     value.GetAttributeValue(dbConfig.LdapAttributeUserEmail.Value),
			FirstName: value.GetAttributeValue(dbConfig.LdapAttributeUserFirstName.Value),
			LastName:  value.GetAttributeValue(dbConfig.LdapAttributeUserLastName.Value),
			IsAdmin:   isAdmin,
			LdapID:    ldapId,
		}
		dto.Normalize(newUser)

		err = newUser.Validate()
		if err != nil {
			slog.WarnContext(ctx, "LDAP user object is not valid", slog.Any("error", err))
			continue
		}

		if databaseUser.ID == "" {
			_, err = s.userService.createUserInternal(ctx, newUser, true, tx)
			if errors.Is(err, &common.AlreadyInUseError{}) {
				slog.Warn("Skipping creating LDAP user", slog.String("username", newUser.Username), slog.Any("error", err))
				continue
			} else if err != nil {
				return fmt.Errorf("error creating user '%s': %w", newUser.Username, err)
			}
		} else {
			_, err = s.userService.updateUserInternal(ctx, databaseUser.ID, newUser, false, true, tx)
			if errors.Is(err, &common.AlreadyInUseError{}) {
				slog.Warn("Skipping updating LDAP user", slog.String("username", newUser.Username), slog.Any("error", err))
				continue
			} else if err != nil {
				return fmt.Errorf("error updating user '%s': %w", newUser.Username, err)
			}
		}

		// Save profile picture
		pictureString := value.GetAttributeValue(dbConfig.LdapAttributeUserProfilePicture.Value)
		if pictureString != "" {
			err = s.saveProfilePicture(ctx, databaseUser.ID, pictureString)
			if err != nil {
				// This is not a fatal error
				slog.Warn("Error saving profile picture for user", slog.String("username", newUser.Username), slog.Any("error", err))
			}
		}
	}

	// Get all LDAP users from the database
	var ldapUsersInDb []model.User
	err = tx.
		WithContext(ctx).
		Find(&ldapUsersInDb, "ldap_id IS NOT NULL").
		Select("id, username, ldap_id, disabled").
		Error
	if err != nil {
		return fmt.Errorf("failed to fetch users from database: %w", err)
	}

	// Mark users as disabled or delete users that no longer exist in LDAP
	for _, user := range ldapUsersInDb {
		// Skip if the user ID exists in the fetched LDAP results
		if _, exists := ldapUserIDs[*user.LdapID]; exists {
			continue
		}

		if dbConfig.LdapSoftDeleteUsers.IsTrue() {
			err = s.userService.disableUserInternal(ctx, user.ID, tx)
			if err != nil {
				return fmt.Errorf("failed to disable user %s: %w", user.Username, err)
			}

			slog.Info("Disabled user", slog.String("username", user.Username))
		} else {
			err = s.userService.deleteUserInternal(ctx, user.ID, true, tx)
			target := &common.LdapUserUpdateError{}
			if errors.As(err, &target) {
				return fmt.Errorf("failed to delete user %s: LDAP user must be disabled before deletion", user.Username)
			} else if err != nil {
				return fmt.Errorf("failed to delete user %s: %w", user.Username, err)
			}

			slog.Info("Deleted user", slog.String("username", user.Username))
		}
	}

	return nil
}

func (s *LdapService) saveProfilePicture(parentCtx context.Context, userId string, pictureString string) error {
	var reader io.Reader

	_, err := url.ParseRequestURI(pictureString)
	if err == nil {
		ctx, cancel := context.WithTimeout(parentCtx, 15*time.Second)
		defer cancel()

		var req *http.Request
		req, err = http.NewRequestWithContext(ctx, http.MethodGet, pictureString, nil)
		if err != nil {
			return fmt.Errorf("failed to create request: %w", err)
		}

		var res *http.Response
		res, err = s.httpClient.Do(req)
		if err != nil {
			return fmt.Errorf("failed to download profile picture: %w", err)
		}
		defer res.Body.Close()

		reader = res.Body
	} else if decodedPhoto, err := base64.StdEncoding.DecodeString(pictureString); err == nil {
		// If the photo is a base64 encoded string, decode it
		reader = bytes.NewReader(decodedPhoto)
	} else {
		// If the photo is a string, we assume that it's a binary string
		reader = bytes.NewReader([]byte(pictureString))
	}

	// Update the profile picture
	err = s.userService.UpdateProfilePicture(userId, reader)
	if err != nil {
		return fmt.Errorf("failed to update profile picture: %w", err)
	}

	return nil
}

// getDNProperty returns the value of a property from a LDAP identifier
// See: https://learn.microsoft.com/en-us/previous-versions/windows/desktop/ldap/distinguished-names
func getDNProperty(property string, str string) string {
	// Example format is "CN=username,ou=people,dc=example,dc=com"
	// First we split at the comma
	property = strings.ToLower(property)
	l := len(property) + 1
	for _, v := range strings.Split(str, ",") {
		v = strings.TrimSpace(v)
		if len(v) > l && strings.ToLower(v)[0:l] == property+"=" {
			return v[l:]
		}
	}

	// CN not found, return an empty string
	return ""
}

// convertLdapIdToString converts LDAP IDs to valid UTF-8 strings.
// LDAP servers may return binary UUIDs (16 bytes) or other non-UTF-8 data.
func convertLdapIdToString(ldapId string) string {
	if utf8.ValidString(ldapId) {
		return norm.NFC.String(ldapId)
	}

	// Try to parse as binary UUID (16 bytes)
	if len(ldapId) == 16 {
		if parsedUUID, err := uuid.FromBytes([]byte(ldapId)); err == nil {
			return parsedUUID.String()
		}
	}

	// As a last resort, encode as base64 to make it UTF-8 safe
	return base64.StdEncoding.EncodeToString([]byte(ldapId))
}

/*
sanitizeUsernameASCII normalizes a username to:
- NFC form
- lowercase
- ASCII-only allowed charset: [a-z0-9_.@-]
- trims leading/trailing non-alphanumeric characters to satisfy validator semantics
If the resulting username becomes empty after sanitization, the caller should decide how to handle it.
*/
func sanitizeUsernameASCII(in string) string {
s := strings.ToLower(norm.NFC.String(in))
// keep allowed runes only
buf := make([]rune, 0, len(s))
for _, r := range s {
	if (r >= 'a' && r <= 'z') || (r >= '0' && r <= '9') || r == '_' || r == '.' || r == '@' || r == '-' {
		buf = append(buf, r)
	}
}
s2 := string(buf)
// trim non-alphanumeric at both ends
trim := func(r rune) bool {
	return !((r >= 'a' && r <= 'z') || (r >= '0' && r <= '9'))
}
// manual trim since strings.TrimFunc works on runes
start := 0
end := len([]rune(s2))
runes := []rune(s2)
for start < end && trim(runes[start]) {
	start++
}
for end > start && trim(runes[end-1]) {
	end--
}
return string(runes[start:end])
}<|MERGE_RESOLUTION|>--- conflicted
+++ resolved
@@ -178,16 +178,6 @@
 					continue
 				}
 			}
-<<<<<<< HEAD
-	
-			// Match username in a case-insensitive, ASCII-only way by sanitizing
-			lookupUsername := sanitizeUsernameASCII(username)
-	
-			var databaseUser model.User
-			err = tx.
-				WithContext(ctx).
-				Where("username = ? AND ldap_id IS NOT NULL", lookupUsername).
-=======
 
 			username = norm.NFC.String(username)
 
@@ -195,7 +185,6 @@
 			err = tx.
 				WithContext(ctx).
 				Where("username = ? AND ldap_id IS NOT NULL", username).
->>>>>>> 6c914748
 				First(&databaseUser).
 				Error
 			if errors.Is(err, gorm.ErrRecordNotFound) {
