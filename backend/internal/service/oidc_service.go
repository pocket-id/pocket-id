--- conflicted
+++ resolved
@@ -670,14 +670,10 @@
 
 func (s *OidcService) CreateClient(ctx context.Context, input dto.OidcClientCreateDto, userID string) (model.OidcClient, error) {
 	client := model.OidcClient{
-<<<<<<< HEAD
 		Base: model.Base{
 			ID: input.ID,
 		},
-		CreatedByID: userID,
-=======
 		CreatedByID: utils.Ptr(userID),
->>>>>>> 625f2357
 	}
 	updateOIDCClientModelFromDto(&client, &input.OidcClientUpdateDto)
 
