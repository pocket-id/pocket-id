--- conflicted
+++ resolved
@@ -725,11 +725,8 @@
 	client.IsPublic = input.IsPublic
 	// PKCE is required for public clients
 	client.PkceEnabled = input.IsPublic || input.PkceEnabled
-<<<<<<< HEAD
 	client.RequiresReauthentication = input.RequiresReauthentication
-=======
 	client.LaunchURL = input.LaunchURL
->>>>>>> 484c2f6e
 
 	// Credentials
 	if len(input.Credentials.FederatedIdentities) > 0 {
@@ -1756,7 +1753,22 @@
 	return claims, nil
 }
 
-<<<<<<< HEAD
+func (s *OidcService) IsClientAccessibleToUser(ctx context.Context, clientID string, userID string) (bool, error) {
+	var user model.User
+	err := s.db.WithContext(ctx).Preload("UserGroups").First(&user, "id = ?", userID).Error
+	if err != nil {
+		return false, err
+	}
+
+	var client model.OidcClient
+	err = s.db.WithContext(ctx).Preload("AllowedUserGroups").First(&client, "id = ?", clientID).Error
+	if err != nil {
+		return false, err
+	}
+
+	return s.IsUserGroupAllowedToAuthorize(user, client), nil
+}
+
 func (s *OidcService) CreateReauthenticationToken(ctx context.Context, userID string, clientID string) (string, error) {
 	token, err := utils.GenerateRandomAlphanumericString(32)
 	if err != nil {
@@ -1794,20 +1806,4 @@
 	}
 
 	return nil
-=======
-func (s *OidcService) IsClientAccessibleToUser(ctx context.Context, clientID string, userID string) (bool, error) {
-	var user model.User
-	err := s.db.WithContext(ctx).Preload("UserGroups").First(&user, "id = ?", userID).Error
-	if err != nil {
-		return false, err
-	}
-
-	var client model.OidcClient
-	err = s.db.WithContext(ctx).Preload("AllowedUserGroups").First(&client, "id = ?", clientID).Error
-	if err != nil {
-		return false, err
-	}
-
-	return s.IsUserGroupAllowedToAuthorize(user, client), nil
->>>>>>> 484c2f6e
 }