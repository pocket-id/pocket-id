package service

import (
	"context"
	"crypto/sha256"
	"crypto/tls"
	"encoding/base64"
	"encoding/json"
	"errors"
	"fmt"
	"io"
	"log/slog"
	"mime/multipart"
	"net/http"
	"net/url"
	"os"
	"path"
	"regexp"
	"slices"
	"strings"
	"time"

	"github.com/lestrrat-go/httprc/v3"
	"github.com/lestrrat-go/httprc/v3/errsink"
	"github.com/lestrrat-go/jwx/v3/jwk"
	"github.com/lestrrat-go/jwx/v3/jws"
	"github.com/lestrrat-go/jwx/v3/jwt"
	"golang.org/x/crypto/bcrypt"
	"gorm.io/gorm"
	"gorm.io/gorm/clause"

	"github.com/pocket-id/pocket-id/backend/internal/common"
	"github.com/pocket-id/pocket-id/backend/internal/dto"
	"github.com/pocket-id/pocket-id/backend/internal/model"
	datatype "github.com/pocket-id/pocket-id/backend/internal/model/types"
	"github.com/pocket-id/pocket-id/backend/internal/utils"
)

const (
	GrantTypeAuthorizationCode = "authorization_code"
	GrantTypeRefreshToken      = "refresh_token"
	GrantTypeDeviceCode        = "urn:ietf:params:oauth:grant-type:device_code"

	ClientAssertionTypeJWTBearer = "urn:ietf:params:oauth:client-assertion-type:jwt-bearer" //nolint:gosec

	RefreshTokenDuration = 30 * 24 * time.Hour // 30 days
	DeviceCodeDuration   = 15 * time.Minute
)

type OidcService struct {
	db                 *gorm.DB
	jwtService         *JwtService
	appConfigService   *AppConfigService
	auditLogService    *AuditLogService
	customClaimService *CustomClaimService
	webAuthnService    *WebAuthnService

	httpClient *http.Client
	jwkCache   *jwk.Cache
}

func NewOidcService(
	ctx context.Context,
	db *gorm.DB,
	jwtService *JwtService,
	appConfigService *AppConfigService,
	auditLogService *AuditLogService,
	customClaimService *CustomClaimService,
	webAuthnService *WebAuthnService,
) (s *OidcService, err error) {
	s = &OidcService{
		db:                 db,
		jwtService:         jwtService,
		appConfigService:   appConfigService,
		auditLogService:    auditLogService,
		customClaimService: customClaimService,
		webAuthnService:    webAuthnService,
	}

	// Note: we don't pass the HTTP Client with OTel instrumented to this because requests are always made in background and not tied to a specific trace
	s.jwkCache, err = s.getJWKCache(ctx)
	if err != nil {
		return nil, err
	}

	return s, nil
}

func (s *OidcService) getJWKCache(ctx context.Context) (*jwk.Cache, error) {
	// We need to create a custom HTTP client to set a timeout.
	client := s.httpClient
	if client == nil {
		client = &http.Client{
			Timeout: 20 * time.Second,
		}

		defaultTransport, ok := http.DefaultTransport.(*http.Transport)
		if !ok {
			// Indicates a development-time error
			panic("Default transport is not of type *http.Transport")
		}
		transport := defaultTransport.Clone()
		transport.TLSClientConfig.MinVersion = tls.VersionTLS12
		client.Transport = transport
	}

	// Create the JWKS cache
	return jwk.NewCache(ctx,
		httprc.NewClient(
			httprc.WithErrorSink(errsink.NewSlog(slog.Default())),
			httprc.WithHTTPClient(client),
		),
	)
}

func (s *OidcService) Authorize(ctx context.Context, input dto.AuthorizeOidcClientRequestDto, userID, ipAddress, userAgent string) (string, string, error) {
	tx := s.db.Begin()
	defer func() {
		tx.Rollback()
	}()

	var client model.OidcClient
	err := tx.
		WithContext(ctx).
		Preload("AllowedUserGroups").
		First(&client, "id = ?", input.ClientID).
		Error
	if err != nil {
		return "", "", err
	}

	if client.RequiresReauthentication {
		if input.ReauthenticationToken == "" {
			return "", "", &common.ReauthenticationRequiredError{}
		}
		err = s.webAuthnService.ConsumeReauthenticationToken(ctx, tx, input.ReauthenticationToken, userID)
		if err != nil {
			return "", "", err
		}
	}

	// If the client is not public, the code challenge must be provided
	if client.IsPublic && input.CodeChallenge == "" {
		return "", "", &common.OidcMissingCodeChallengeError{}
	}

	// Get the callback URL of the client. Return an error if the provided callback URL is not allowed
	callbackURL, err := s.getCallbackURL(&client, input.CallbackURL, tx, ctx)
	if err != nil {
		return "", "", err
	}

	// Check if the user group is allowed to authorize the client
	var user model.User
	err = tx.
		WithContext(ctx).
		Preload("UserGroups").
		First(&user, "id = ?", userID).
		Error
	if err != nil {
		return "", "", err
	}

	if !s.IsUserGroupAllowedToAuthorize(user, client) {
		return "", "", &common.OidcAccessDeniedError{}
	}

	hasAlreadyAuthorizedClient, err := s.createAuthorizedClientInternal(ctx, userID, input.ClientID, input.Scope, tx)
	if err != nil {
		return "", "", err
	}

	// Create the authorization code
	code, err := s.createAuthorizationCode(ctx, input.ClientID, userID, input.Scope, input.Nonce, input.CodeChallenge, input.CodeChallengeMethod, tx)
	if err != nil {
		return "", "", err
	}

	// Log the authorization event
	if hasAlreadyAuthorizedClient {
		s.auditLogService.Create(ctx, model.AuditLogEventClientAuthorization, ipAddress, userAgent, userID, model.AuditLogData{"clientName": client.Name}, tx)
	} else {
		s.auditLogService.Create(ctx, model.AuditLogEventNewClientAuthorization, ipAddress, userAgent, userID, model.AuditLogData{"clientName": client.Name}, tx)
	}

	err = tx.Commit().Error
	if err != nil {
		return "", "", err
	}

	return code, callbackURL, nil
}

// HasAuthorizedClient checks if the user has already authorized the client with the given scope
func (s *OidcService) HasAuthorizedClient(ctx context.Context, clientID, userID, scope string) (bool, error) {
	return s.hasAuthorizedClientInternal(ctx, clientID, userID, scope, s.db)
}

func (s *OidcService) hasAuthorizedClientInternal(ctx context.Context, clientID, userID, scope string, tx *gorm.DB) (bool, error) {
	var userAuthorizedOidcClient model.UserAuthorizedOidcClient
	err := tx.
		WithContext(ctx).
		First(&userAuthorizedOidcClient, "client_id = ? AND user_id = ?", clientID, userID).
		Error
	if err != nil {
		if errors.Is(err, gorm.ErrRecordNotFound) {
			return false, nil
		}
		return false, err
	}

	if userAuthorizedOidcClient.Scope != scope {
		return false, nil
	}

	return true, nil
}

// IsUserGroupAllowedToAuthorize checks if the user group of the user is allowed to authorize the client
func (s *OidcService) IsUserGroupAllowedToAuthorize(user model.User, client model.OidcClient) bool {
	if len(client.AllowedUserGroups) == 0 {
		return true
	}

	isAllowedToAuthorize := false
	for _, userGroup := range client.AllowedUserGroups {
		for _, userGroupUser := range user.UserGroups {
			if userGroup.ID == userGroupUser.ID {
				isAllowedToAuthorize = true
				break
			}
		}
	}

	return isAllowedToAuthorize
}

type CreatedTokens struct {
	IdToken      string
	AccessToken  string
	RefreshToken string
	ExpiresIn    time.Duration
}

func (s *OidcService) CreateTokens(ctx context.Context, input dto.OidcCreateTokensDto) (CreatedTokens, error) {
	switch input.GrantType {
	case GrantTypeAuthorizationCode:
		return s.createTokenFromAuthorizationCode(ctx, input)
	case GrantTypeRefreshToken:
		return s.createTokenFromRefreshToken(ctx, input)
	case GrantTypeDeviceCode:
		return s.createTokenFromDeviceCode(ctx, input)
	default:
		return CreatedTokens{}, &common.OidcGrantTypeNotSupportedError{}
	}
}

func (s *OidcService) createTokenFromDeviceCode(ctx context.Context, input dto.OidcCreateTokensDto) (CreatedTokens, error) {
	tx := s.db.Begin()
	defer func() {
		tx.Rollback()
	}()

	_, err := s.verifyClientCredentialsInternal(ctx, tx, clientAuthCredentialsFromCreateTokensDto(&input), true)
	if err != nil {
		return CreatedTokens{}, err
	}

	// Get the device authorization from database with explicit query conditions
	var deviceAuth model.OidcDeviceCode
	err = tx.
		WithContext(ctx).
		Preload("User").
		Where("device_code = ? AND client_id = ?", input.DeviceCode, input.ClientID).
		First(&deviceAuth).
		Error
	if err != nil {
		if errors.Is(err, gorm.ErrRecordNotFound) {
			return CreatedTokens{}, &common.OidcInvalidDeviceCodeError{}
		}
		return CreatedTokens{}, err
	}

	// Check if device code has expired
	if time.Now().After(deviceAuth.ExpiresAt.ToTime()) {
		return CreatedTokens{}, &common.OidcDeviceCodeExpiredError{}
	}

	// Check if device code has been authorized
	if !deviceAuth.IsAuthorized || deviceAuth.UserID == nil {
		return CreatedTokens{}, &common.OidcAuthorizationPendingError{}
	}

	// Get user claims for the ID token - ensure UserID is not nil
	if deviceAuth.UserID == nil {
		return CreatedTokens{}, &common.OidcAuthorizationPendingError{}
	}

	userClaims, err := s.getUserClaimsForClientInternal(ctx, *deviceAuth.UserID, input.ClientID, tx)
	if err != nil {
		return CreatedTokens{}, err
	}

	// Explicitly use the input clientID for the audience claim to ensure consistency
	idToken, err := s.jwtService.GenerateIDToken(userClaims, input.ClientID, "")
	if err != nil {
		return CreatedTokens{}, err
	}

	refreshToken, err := s.createRefreshToken(ctx, input.ClientID, *deviceAuth.UserID, deviceAuth.Scope, tx)
	if err != nil {
		return CreatedTokens{}, err
	}

	accessToken, err := s.jwtService.GenerateOAuthAccessToken(deviceAuth.User, input.ClientID)
	if err != nil {
		return CreatedTokens{}, err
	}

	// Delete the used device code
	err = tx.WithContext(ctx).Delete(&deviceAuth).Error
	if err != nil {
		return CreatedTokens{}, err
	}

	err = tx.Commit().Error
	if err != nil {
		return CreatedTokens{}, err
	}

	return CreatedTokens{
		IdToken:      idToken,
		AccessToken:  accessToken,
		RefreshToken: refreshToken,
		ExpiresIn:    time.Hour,
	}, nil
}

func (s *OidcService) createTokenFromAuthorizationCode(ctx context.Context, input dto.OidcCreateTokensDto) (CreatedTokens, error) {
	tx := s.db.Begin()
	defer func() {
		tx.Rollback()
	}()

	client, err := s.verifyClientCredentialsInternal(ctx, tx, clientAuthCredentialsFromCreateTokensDto(&input), true)
	if err != nil {
		return CreatedTokens{}, err
	}

	var authorizationCodeMetaData model.OidcAuthorizationCode
	err = tx.
		WithContext(ctx).
		Preload("User").
		First(&authorizationCodeMetaData, "code = ?", input.Code).
		Error
	if err != nil {
		return CreatedTokens{}, &common.OidcInvalidAuthorizationCodeError{}
	}

	// If the client is public or PKCE is enabled, the code verifier must match the code challenge
	if client.IsPublic || client.PkceEnabled {
		if !s.validateCodeVerifier(input.CodeVerifier, *authorizationCodeMetaData.CodeChallenge, *authorizationCodeMetaData.CodeChallengeMethodSha256) {
			return CreatedTokens{}, &common.OidcInvalidCodeVerifierError{}
		}
	}

	if authorizationCodeMetaData.ClientID != input.ClientID && authorizationCodeMetaData.ExpiresAt.ToTime().Before(time.Now()) {
		return CreatedTokens{}, &common.OidcInvalidAuthorizationCodeError{}
	}

	userClaims, err := s.getUserClaimsForClientInternal(ctx, authorizationCodeMetaData.UserID, input.ClientID, tx)
	if err != nil {
		return CreatedTokens{}, err
	}

	idToken, err := s.jwtService.GenerateIDToken(userClaims, input.ClientID, authorizationCodeMetaData.Nonce)
	if err != nil {
		return CreatedTokens{}, err
	}

	// Generate a refresh token
	refreshToken, err := s.createRefreshToken(ctx, input.ClientID, authorizationCodeMetaData.UserID, authorizationCodeMetaData.Scope, tx)
	if err != nil {
		return CreatedTokens{}, err
	}

	accessToken, err := s.jwtService.GenerateOAuthAccessToken(authorizationCodeMetaData.User, input.ClientID)
	if err != nil {
		return CreatedTokens{}, err
	}

	err = tx.
		WithContext(ctx).
		Delete(&authorizationCodeMetaData).
		Error
	if err != nil {
		return CreatedTokens{}, err
	}

	err = tx.Commit().Error
	if err != nil {
		return CreatedTokens{}, err
	}

	return CreatedTokens{
		IdToken:      idToken,
		AccessToken:  accessToken,
		RefreshToken: refreshToken,
		ExpiresIn:    time.Hour,
	}, nil
}

func (s *OidcService) createTokenFromRefreshToken(ctx context.Context, input dto.OidcCreateTokensDto) (CreatedTokens, error) {
	if input.RefreshToken == "" {
		return CreatedTokens{}, &common.OidcMissingRefreshTokenError{}
	}

	// Validate the signed refresh token and extract the actual token (which is a claim in the signed one)
	userID, clientID, rt, err := s.jwtService.VerifyOAuthRefreshToken(input.RefreshToken)
	if err != nil {
		return CreatedTokens{}, &common.OidcInvalidRefreshTokenError{}
	}

	tx := s.db.Begin()
	defer func() {
		tx.Rollback()
	}()

	client, err := s.verifyClientCredentialsInternal(ctx, tx, clientAuthCredentialsFromCreateTokensDto(&input), true)
	if err != nil {
		return CreatedTokens{}, err
	}

	// The ID of the client that made the call must match the client ID in the token
	if client.ID != clientID {
		return CreatedTokens{}, &common.OidcInvalidRefreshTokenError{}
	}

	// Verify refresh token
	var storedRefreshToken model.OidcRefreshToken
	err = tx.
		WithContext(ctx).
		Preload("User").
		Where(
			"token = ? AND expires_at > ? AND user_id = ? AND client_id = ?",
			utils.CreateSha256Hash(rt),
			datatype.DateTime(time.Now()),
			userID,
			input.ClientID,
		).
		First(&storedRefreshToken).
		Error
	if err != nil {
		if errors.Is(err, gorm.ErrRecordNotFound) {
			return CreatedTokens{}, &common.OidcInvalidRefreshTokenError{}
		}
		return CreatedTokens{}, err
	}

	// Verify that the refresh token belongs to the provided client
	if storedRefreshToken.ClientID != input.ClientID {
		return CreatedTokens{}, &common.OidcInvalidRefreshTokenError{}
	}

	// Generate a new access token
	accessToken, err := s.jwtService.GenerateOAuthAccessToken(storedRefreshToken.User, input.ClientID)
	if err != nil {
		return CreatedTokens{}, err
	}

	// Generate a new refresh token and invalidate the old one
	newRefreshToken, err := s.createRefreshToken(ctx, input.ClientID, storedRefreshToken.UserID, storedRefreshToken.Scope, tx)
	if err != nil {
		return CreatedTokens{}, err
	}

	// Delete the used refresh token
	err = tx.
		WithContext(ctx).
		Delete(&storedRefreshToken).
		Error
	if err != nil {
		return CreatedTokens{}, err
	}

	err = tx.Commit().Error
	if err != nil {
		return CreatedTokens{}, err
	}

	return CreatedTokens{
		AccessToken:  accessToken,
		RefreshToken: newRefreshToken,
		ExpiresIn:    time.Hour,
	}, nil
}

func (s *OidcService) IntrospectToken(ctx context.Context, creds ClientAuthCredentials, tokenString string) (introspectDto dto.OidcIntrospectionResponseDto, err error) {
	client, err := s.verifyClientCredentialsInternal(ctx, s.db, creds, false)
	if err != nil {
		return introspectDto, err
	}

	// Get the type of the token and the client ID
	tokenType, token, err := s.jwtService.GetTokenType(tokenString)
	if err != nil {
		// We just treat the token as invalid
		introspectDto.Active = false
		return introspectDto, nil //nolint:nilerr
	}

	// Get the audience from the token
	tokenAudiences, _ := token.Audience()
	if len(tokenAudiences) != 1 || tokenAudiences[0] == "" {
		introspectDto.Active = false
		return introspectDto, nil
	}

	// Audience must match the client ID
	if client.ID != tokenAudiences[0] {
		return introspectDto, &common.OidcMissingClientCredentialsError{}
	}

	// Introspect the token
	switch tokenType {
	case OAuthAccessTokenJWTType:
		return s.introspectAccessToken(client.ID, tokenString)
	case OAuthRefreshTokenJWTType:
		return s.introspectRefreshToken(ctx, client.ID, tokenString)
	default:
		// We just treat the token as invalid
		introspectDto.Active = false
		return introspectDto, nil
	}
}

func (s *OidcService) introspectAccessToken(clientID string, tokenString string) (introspectDto dto.OidcIntrospectionResponseDto, err error) {
	token, err := s.jwtService.VerifyOAuthAccessToken(tokenString)
	if err != nil {
		// Every failure we get means the token is invalid. Nothing more to do with the error.
		introspectDto.Active = false
		return introspectDto, nil //nolint:nilerr
	}

	// The ID of the client that made the request must match the client ID in the token
	audience, ok := token.Audience()
	if !ok || len(audience) != 1 || audience[0] == "" {
		introspectDto.Active = false
		return introspectDto, nil
	}
	if audience[0] != clientID {
		return introspectDto, &common.OidcMissingClientCredentialsError{}
	}

	introspectDto.Active = true
	introspectDto.TokenType = "access_token"
	introspectDto.Audience = audience
	if token.Has("scope") {
		var (
			asString  string
			asStrings []string
		)
		if err := token.Get("scope", &asString); err == nil {
			introspectDto.Scope = asString
		} else if err := token.Get("scope", &asStrings); err == nil {
			introspectDto.Scope = strings.Join(asStrings, " ")
		}
	}
	if expiration, ok := token.Expiration(); ok {
		introspectDto.Expiration = expiration.Unix()
	}
	if issuedAt, ok := token.IssuedAt(); ok {
		introspectDto.IssuedAt = issuedAt.Unix()
	}
	if notBefore, ok := token.NotBefore(); ok {
		introspectDto.NotBefore = notBefore.Unix()
	}
	if subject, ok := token.Subject(); ok {
		introspectDto.Subject = subject
	}
	if issuer, ok := token.Issuer(); ok {
		introspectDto.Issuer = issuer
	}
	if identifier, ok := token.JwtID(); ok {
		introspectDto.Identifier = identifier
	}

	return introspectDto, nil
}

func (s *OidcService) introspectRefreshToken(ctx context.Context, clientID string, refreshToken string) (introspectDto dto.OidcIntrospectionResponseDto, err error) {
	// Validate the signed refresh token and extract the actual token (which is a claim in the signed one)
	tokenUserID, tokenClientID, tokenRT, err := s.jwtService.VerifyOAuthRefreshToken(refreshToken)
	if err != nil {
		return introspectDto, fmt.Errorf("invalid refresh token: %w", err)
	}

	// The ID of the client that made the call must match the client ID in the token
	if tokenClientID != clientID {
		return introspectDto, errors.New("invalid refresh token: client ID does not match")
	}

	var storedRefreshToken model.OidcRefreshToken
	err = s.db.
		WithContext(ctx).
		Preload("User").
		Where(
			"token = ? AND expires_at > ? AND user_id = ? AND client_id = ?",
			utils.CreateSha256Hash(tokenRT),
			datatype.DateTime(time.Now()),
			tokenUserID,
			tokenClientID,
		).
		First(&storedRefreshToken).
		Error
	if err != nil {
		if errors.Is(err, gorm.ErrRecordNotFound) {
			introspectDto.Active = false
			return introspectDto, nil
		}
		return introspectDto, err
	}

	introspectDto.Active = true
	introspectDto.TokenType = "refresh_token"
	return introspectDto, nil
}

func (s *OidcService) GetClient(ctx context.Context, clientID string) (model.OidcClient, error) {
	return s.getClientInternal(ctx, clientID, s.db)
}

func (s *OidcService) getClientInternal(ctx context.Context, clientID string, tx *gorm.DB) (model.OidcClient, error) {
	var client model.OidcClient
	err := tx.
		WithContext(ctx).
		Preload("CreatedBy").
		Preload("AllowedUserGroups").
		First(&client, "id = ?", clientID).
		Error
	if err != nil {
		return model.OidcClient{}, err
	}
	return client, nil
}

func (s *OidcService) ListClients(ctx context.Context, name string, sortedPaginationRequest utils.SortedPaginationRequest) ([]model.OidcClient, utils.PaginationResponse, error) {
	var clients []model.OidcClient

	query := s.db.
		WithContext(ctx).
		Preload("CreatedBy").
		Model(&model.OidcClient{})

	if name != "" {
		query = query.Where("name LIKE ?", "%"+name+"%")
	}

	// As allowedUserGroupsCount is not a column, we need to manually sort it
	if sortedPaginationRequest.Sort.Column == "allowedUserGroupsCount" && utils.IsValidSortDirection(sortedPaginationRequest.Sort.Direction) {
		query = query.Select("oidc_clients.*, COUNT(oidc_clients_allowed_user_groups.oidc_client_id)").
			Joins("LEFT JOIN oidc_clients_allowed_user_groups ON oidc_clients.id = oidc_clients_allowed_user_groups.oidc_client_id").
			Group("oidc_clients.id").
			Order("COUNT(oidc_clients_allowed_user_groups.oidc_client_id) " + sortedPaginationRequest.Sort.Direction)

		response, err := utils.Paginate(sortedPaginationRequest.Pagination.Page, sortedPaginationRequest.Pagination.Limit, query, &clients)
		return clients, response, err
	}

	response, err := utils.PaginateAndSort(sortedPaginationRequest, query, &clients)
	return clients, response, err
}

<<<<<<< HEAD
// helper (optional) – ensures HasLogo is consistent
func deriveHasLogo(c *model.OidcClient) {
	if c == nil {
		return
	}
	c.HasLogo = c.ImageType != nil && *c.ImageType != ""
}

func (s *OidcService) CreateClient(ctx context.Context, input dto.OidcClientCreateDto, userID string) (model.OidcClient, error) {
	client := model.OidcClient{CreatedByID: userID}
	updateOIDCClientModelFromDto(&client, &input)

	if err := s.db.WithContext(ctx).Create(&client).Error; err != nil {
=======
func (s *OidcService) CreateClient(ctx context.Context, input dto.OidcClientCreateDto, userID string) (model.OidcClient, error) {
	client := model.OidcClient{
		Base: model.Base{
			ID: input.ID,
		},
		CreatedByID: utils.Ptr(userID),
	}
	updateOIDCClientModelFromDto(&client, &input.OidcClientUpdateDto)

	err := s.db.
		WithContext(ctx).
		Create(&client).
		Error
	if err != nil {
		if errors.Is(err, gorm.ErrDuplicatedKey) {
			return model.OidcClient{}, &common.ClientIdAlreadyExistsError{}
		}
>>>>>>> 6c843228
		return model.OidcClient{}, err
	}

	if input.LogoURL != nil && *input.LogoURL != "" {
		if err := s.downloadAndSaveLogoFromURL(ctx, client.ID, *input.LogoURL); err == nil {
			// Refresh full client (includes ImageType)
			_ = s.db.WithContext(ctx).
				Preload("CreatedBy").
				Preload("AllowedUserGroups").
				First(&client, "id = ?", client.ID).
				Error
		}
	}

	deriveHasLogo(&client)
	return client, nil
}

func (s *OidcService) UpdateClient(ctx context.Context, clientID string, input dto.OidcClientUpdateDto) (model.OidcClient, error) {
	tx := s.db.Begin()
	defer func() { tx.Rollback() }()

	var client model.OidcClient
	if err := tx.WithContext(ctx).
		Preload("CreatedBy").
		First(&client, "id = ?", clientID).Error; err != nil {
		return model.OidcClient{}, err
	}

	updateOIDCClientModelFromDto(&client, &input)

	if err := tx.WithContext(ctx).Save(&client).Error; err != nil {
		return model.OidcClient{}, err
	}
	if err := tx.Commit().Error; err != nil {
		return model.OidcClient{}, err
	}

	if input.LogoURL != nil && *input.LogoURL != "" {
		if err := s.downloadAndSaveLogoFromURL(ctx, client.ID, *input.LogoURL); err == nil {
			_ = s.db.WithContext(ctx).
				Preload("CreatedBy").
				Preload("AllowedUserGroups").
				First(&client, "id = ?", client.ID).
				Error
		}
	}

	deriveHasLogo(&client)
	return client, nil
}

func updateOIDCClientModelFromDto(client *model.OidcClient, input *dto.OidcClientUpdateDto) {
	// Base fields
	client.Name = input.Name
	client.CallbackURLs = input.CallbackURLs
	client.LogoutCallbackURLs = input.LogoutCallbackURLs
	client.IsPublic = input.IsPublic
	// PKCE is required for public clients
	client.PkceEnabled = input.IsPublic || input.PkceEnabled
	client.RequiresReauthentication = input.RequiresReauthentication
	client.LaunchURL = input.LaunchURL

	// Credentials
	client.Credentials.FederatedIdentities = make([]model.OidcClientFederatedIdentity, len(input.Credentials.FederatedIdentities))
	for i, fi := range input.Credentials.FederatedIdentities {
		client.Credentials.FederatedIdentities[i] = model.OidcClientFederatedIdentity{
			Issuer:   fi.Issuer,
			Audience: fi.Audience,
			Subject:  fi.Subject,
			JWKS:     fi.JWKS,
		}
	}

}

func (s *OidcService) DeleteClient(ctx context.Context, clientID string) error {
	var client model.OidcClient
	err := s.db.
		WithContext(ctx).
		Where("id = ?", clientID).
		Delete(&client).
		Error
	if err != nil {
		return err
	}

	return nil
}

func (s *OidcService) CreateClientSecret(ctx context.Context, clientID string) (string, error) {
	tx := s.db.Begin()
	defer func() {
		tx.Rollback()
	}()

	var client model.OidcClient
	err := tx.
		WithContext(ctx).
		First(&client, "id = ?", clientID).
		Error
	if err != nil {
		return "", err
	}

	clientSecret, err := utils.GenerateRandomAlphanumericString(32)
	if err != nil {
		return "", err
	}

	hashedSecret, err := bcrypt.GenerateFromPassword([]byte(clientSecret), bcrypt.DefaultCost)
	if err != nil {
		return "", err
	}

	client.Secret = string(hashedSecret)
	err = tx.
		WithContext(ctx).
		Save(&client).
		Error
	if err != nil {
		return "", err
	}

	err = tx.Commit().Error
	if err != nil {
		return "", err
	}

	return clientSecret, nil
}

func (s *OidcService) GetClientLogo(ctx context.Context, clientID string) (string, string, error) {
	var client model.OidcClient
	err := s.db.
		WithContext(ctx).
		First(&client, "id = ?", clientID).
		Error
	if err != nil {
		return "", "", err
	}

	if client.ImageType == nil {
		return "", "", errors.New("image not found")
	}

	imagePath := common.EnvConfig.UploadPath + "/oidc-client-images/" + client.ID + "." + *client.ImageType
	mimeType := utils.GetImageMimeType(*client.ImageType)

	return imagePath, mimeType, nil
}

func (s *OidcService) UpdateClientLogo(ctx context.Context, clientID string, file *multipart.FileHeader) error {
	fileType := strings.ToLower(utils.GetFileExtension(file.Filename))
	if mimeType := utils.GetImageMimeType(fileType); mimeType == "" {
		return &common.FileTypeNotSupportedError{}
	}

	imagePath := common.EnvConfig.UploadPath + "/oidc-client-images/" + clientID + "." + fileType
	err := utils.SaveFile(file, imagePath)
	if err != nil {
		return err
	}

	tx := s.db.Begin()
	defer func() {
		tx.Rollback()
	}()

	var client model.OidcClient
	err = tx.
		WithContext(ctx).
		First(&client, "id = ?", clientID).
		Error
	if err != nil {
		return err
	}

	if client.ImageType != nil && fileType != *client.ImageType {
		oldImagePath := fmt.Sprintf("%s/oidc-client-images/%s.%s", common.EnvConfig.UploadPath, client.ID, *client.ImageType)
		if err := os.Remove(oldImagePath); err != nil {
			return err
		}
	}

	client.ImageType = &fileType
	client.HasLogo = true
	err = tx.
		WithContext(ctx).
		Save(&client).
		Error
	if err != nil {
		return err
	}

	return tx.Commit().Error
}

func (s *OidcService) DeleteClientLogo(ctx context.Context, clientID string) error {
	tx := s.db.Begin()
	defer func() {
		tx.Rollback()
	}()

	var client model.OidcClient
	err := tx.
		WithContext(ctx).
		First(&client, "id = ?", clientID).
		Error
	if err != nil {
		return err
	}

	if client.ImageType == nil {
		return errors.New("image not found")
	}

	oldImageType := *client.ImageType
	client.ImageType = nil
	client.HasLogo = false
	err = tx.
		WithContext(ctx).
		Save(&client).
		Error
	if err != nil {
		return err
	}

	imagePath := common.EnvConfig.UploadPath + "/oidc-client-images/" + client.ID + "." + oldImageType
	if err := os.Remove(imagePath); err != nil {
		return err
	}

	err = tx.Commit().Error
	if err != nil {
		return err
	}

	return nil
}

func (s *OidcService) UpdateAllowedUserGroups(ctx context.Context, id string, input dto.OidcUpdateAllowedUserGroupsDto) (client model.OidcClient, err error) {
	tx := s.db.Begin()
	defer func() {
		tx.Rollback()
	}()

	client, err = s.getClientInternal(ctx, id, tx)
	if err != nil {
		return model.OidcClient{}, err
	}

	// Fetch the user groups based on UserGroupIDs in input
	var groups []model.UserGroup
	if len(input.UserGroupIDs) > 0 {
		err = tx.
			WithContext(ctx).
			Where("id IN (?)", input.UserGroupIDs).
			Find(&groups).
			Error
		if err != nil {
			return model.OidcClient{}, err
		}
	}

	// Replace the current user groups with the new set of user groups
	err = tx.
		WithContext(ctx).
		Model(&client).
		Association("AllowedUserGroups").
		Replace(groups)
	if err != nil {
		return model.OidcClient{}, err
	}

	// Save the updated client
	err = tx.
		WithContext(ctx).
		Save(&client).
		Error
	if err != nil {
		return model.OidcClient{}, err
	}

	err = tx.Commit().Error
	if err != nil {
		return model.OidcClient{}, err
	}

	return client, nil
}

// ValidateEndSession returns the logout callback URL for the client if all the validations pass
func (s *OidcService) ValidateEndSession(ctx context.Context, input dto.OidcLogoutDto, userID string) (string, error) {
	// If no ID token hint is provided, return an error
	if input.IdTokenHint == "" {
		return "", &common.TokenInvalidError{}
	}

	// If the ID token hint is provided, verify the ID token
	// Here we also accept expired ID tokens, which are fine per spec
	token, err := s.jwtService.VerifyIdToken(input.IdTokenHint, true)
	if err != nil {
		return "", &common.TokenInvalidError{}
	}

	// If the client ID is provided check if the client ID in the ID token matches the client ID in the request
	clientID, ok := token.Audience()
	if !ok || len(clientID) == 0 {
		return "", &common.TokenInvalidError{}
	}
	if input.ClientId != "" && clientID[0] != input.ClientId {
		return "", &common.OidcClientIdNotMatchingError{}
	}

	// Check if the user has authorized the client before
	var userAuthorizedOIDCClient model.UserAuthorizedOidcClient
	err = s.db.
		WithContext(ctx).
		Preload("Client").
		First(&userAuthorizedOIDCClient, "client_id = ? AND user_id = ?", clientID[0], userID).
		Error
	if err != nil {
		return "", &common.OidcMissingAuthorizationError{}
	}

	// If the client has no logout callback URLs, return an error
	if len(userAuthorizedOIDCClient.Client.LogoutCallbackURLs) == 0 {
		return "", &common.OidcNoCallbackURLError{}
	}

	callbackURL, err := s.getLogoutCallbackURL(&userAuthorizedOIDCClient.Client, input.PostLogoutRedirectUri)
	if err != nil {
		return "", err
	}

	return callbackURL, nil
}

func (s *OidcService) createAuthorizationCode(ctx context.Context, clientID string, userID string, scope string, nonce string, codeChallenge string, codeChallengeMethod string, tx *gorm.DB) (string, error) {
	randomString, err := utils.GenerateRandomAlphanumericString(32)
	if err != nil {
		return "", err
	}

	codeChallengeMethodSha256 := strings.ToUpper(codeChallengeMethod) == "S256"

	oidcAuthorizationCode := model.OidcAuthorizationCode{
		ExpiresAt:                 datatype.DateTime(time.Now().Add(15 * time.Minute)),
		Code:                      randomString,
		ClientID:                  clientID,
		UserID:                    userID,
		Scope:                     scope,
		Nonce:                     nonce,
		CodeChallenge:             &codeChallenge,
		CodeChallengeMethodSha256: &codeChallengeMethodSha256,
	}

	err = tx.
		WithContext(ctx).
		Create(&oidcAuthorizationCode).
		Error
	if err != nil {
		return "", err
	}

	return randomString, nil
}

func (s *OidcService) validateCodeVerifier(codeVerifier, codeChallenge string, codeChallengeMethodSha256 bool) bool {
	if codeVerifier == "" || codeChallenge == "" {
		return false
	}

	if !codeChallengeMethodSha256 {
		return codeVerifier == codeChallenge
	}

	// Compute SHA-256 hash of the codeVerifier
	h := sha256.New()
	h.Write([]byte(codeVerifier))
	codeVerifierHash := h.Sum(nil)

	// Base64 URL encode the verifier hash
	encodedVerifierHash := base64.RawURLEncoding.EncodeToString(codeVerifierHash)

	return encodedVerifierHash == codeChallenge
}

func (s *OidcService) getCallbackURL(client *model.OidcClient, inputCallbackURL string, tx *gorm.DB, ctx context.Context) (callbackURL string, err error) {
	// If no input callback URL provided, use the first configured URL
	if inputCallbackURL == "" {
		if len(client.CallbackURLs) > 0 {
			return client.CallbackURLs[0], nil
		}
		// If no URLs are configured and no input URL, this is an error
		return "", &common.OidcMissingCallbackURLError{}
	}

	// If URLs are already configured, validate against them
	if len(client.CallbackURLs) > 0 {
		matched, err := s.getCallbackURLFromList(client.CallbackURLs, inputCallbackURL)
		if err != nil {
			return "", err
		} else if matched == "" {
			return "", &common.OidcInvalidCallbackURLError{}
		}

		return matched, nil
	}

	// If no URLs are configured, trust and store the first URL (TOFU)
	err = s.addCallbackURLToClient(ctx, client, inputCallbackURL, tx)
	if err != nil {
		return "", err
	}
	return inputCallbackURL, nil
}

func (s *OidcService) getLogoutCallbackURL(client *model.OidcClient, inputLogoutCallbackURL string) (callbackURL string, err error) {
	if inputLogoutCallbackURL == "" {
		return client.LogoutCallbackURLs[0], nil
	}

	matched, err := s.getCallbackURLFromList(client.LogoutCallbackURLs, inputLogoutCallbackURL)
	if err != nil {
		return "", err
	} else if matched == "" {
		return "", &common.OidcInvalidCallbackURLError{}
	}

	return matched, nil
}

func (s *OidcService) getCallbackURLFromList(urls []string, inputCallbackURL string) (callbackURL string, err error) {
	for _, callbackPattern := range urls {
		regexPattern := "^" + strings.ReplaceAll(regexp.QuoteMeta(callbackPattern), `\*`, ".*") + "$"
		matched, err := regexp.MatchString(regexPattern, inputCallbackURL)
		if err != nil {
			return "", err
		}
		if matched {
			return inputCallbackURL, nil
		}
	}

	return "", nil
}

func (s *OidcService) addCallbackURLToClient(ctx context.Context, client *model.OidcClient, callbackURL string, tx *gorm.DB) error {
	// Add the new callback URL to the existing list
	client.CallbackURLs = append(client.CallbackURLs, callbackURL)

	err := tx.WithContext(ctx).Save(client).Error
	if err != nil {
		return err
	}

	return nil
}

func (s *OidcService) CreateDeviceAuthorization(ctx context.Context, input dto.OidcDeviceAuthorizationRequestDto) (*dto.OidcDeviceAuthorizationResponseDto, error) {
	client, err := s.verifyClientCredentialsInternal(ctx, s.db, ClientAuthCredentials{
		ClientID:            input.ClientID,
		ClientSecret:        input.ClientSecret,
		ClientAssertionType: input.ClientAssertionType,
		ClientAssertion:     input.ClientAssertion,
	}, true)
	if err != nil {
		return nil, err
	}

	// Generate codes
	deviceCode, err := utils.GenerateRandomAlphanumericString(32)
	if err != nil {
		return nil, err
	}
	userCode, err := utils.GenerateRandomAlphanumericString(8)
	if err != nil {
		return nil, err
	}

	// Create device authorization
	deviceAuth := &model.OidcDeviceCode{
		DeviceCode:   deviceCode,
		UserCode:     userCode,
		Scope:        input.Scope,
		ExpiresAt:    datatype.DateTime(time.Now().Add(DeviceCodeDuration)),
		IsAuthorized: false,
		ClientID:     client.ID,
	}

	if err := s.db.Create(deviceAuth).Error; err != nil {
		return nil, err
	}

	return &dto.OidcDeviceAuthorizationResponseDto{
		DeviceCode:              deviceCode,
		UserCode:                userCode,
		VerificationURI:         common.EnvConfig.AppURL + "/device",
		VerificationURIComplete: common.EnvConfig.AppURL + "/device?code=" + userCode,
		ExpiresIn:               int(DeviceCodeDuration.Seconds()),
		Interval:                5,
	}, nil
}

func (s *OidcService) VerifyDeviceCode(ctx context.Context, userCode string, userID string, ipAddress string, userAgent string) error {
	tx := s.db.Begin()
	defer func() {
		tx.Rollback()
	}()

	var deviceAuth model.OidcDeviceCode
	err := tx.
		WithContext(ctx).
		Preload("Client.AllowedUserGroups").
		First(&deviceAuth, "user_code = ?", userCode).
		Error
	if err != nil {
		return fmt.Errorf("error finding device code: %w", err)
	}

	if time.Now().After(deviceAuth.ExpiresAt.ToTime()) {
		return &common.OidcDeviceCodeExpiredError{}
	}

	// Check if the user group is allowed to authorize the client
	var user model.User
	err = tx.
		WithContext(ctx).
		Preload("UserGroups").
		First(&user, "id = ?", userID).
		Error
	if err != nil {
		return fmt.Errorf("error finding user groups: %w", err)
	}

	if !s.IsUserGroupAllowedToAuthorize(user, deviceAuth.Client) {
		return &common.OidcAccessDeniedError{}
	}

	err = tx.
		WithContext(ctx).
		Preload("Client").
		First(&deviceAuth, "user_code = ?", userCode).
		Error
	if err != nil {
		return fmt.Errorf("error finding device code: %w", err)
	}

	if time.Now().After(deviceAuth.ExpiresAt.ToTime()) {
		return &common.OidcDeviceCodeExpiredError{}
	}

	deviceAuth.UserID = &userID
	deviceAuth.IsAuthorized = true

	err = tx.
		WithContext(ctx).
		Save(&deviceAuth).
		Error
	if err != nil {
		return fmt.Errorf("error saving device auth: %w", err)
	}

	hasAlreadyAuthorizedClient, err := s.createAuthorizedClientInternal(ctx, userID, deviceAuth.ClientID, deviceAuth.Scope, tx)
	if err != nil {
		return err
	}

	auditLogData := model.AuditLogData{"clientName": deviceAuth.Client.Name}
	if hasAlreadyAuthorizedClient {
		s.auditLogService.Create(ctx, model.AuditLogEventDeviceCodeAuthorization, ipAddress, userAgent, userID, auditLogData, tx)
	} else {
		s.auditLogService.Create(ctx, model.AuditLogEventNewDeviceCodeAuthorization, ipAddress, userAgent, userID, auditLogData, tx)
	}

	return tx.Commit().Error
}

func (s *OidcService) GetDeviceCodeInfo(ctx context.Context, userCode string, userID string) (*dto.DeviceCodeInfoDto, error) {
	var deviceAuth model.OidcDeviceCode
	err := s.db.
		WithContext(ctx).
		Preload("Client").
		First(&deviceAuth, "user_code = ?", userCode).
		Error
	if err != nil {
		if errors.Is(err, gorm.ErrRecordNotFound) {
			return nil, &common.OidcInvalidDeviceCodeError{}
		}
		return nil, err
	}

	if time.Now().After(deviceAuth.ExpiresAt.ToTime()) {
		return nil, &common.OidcDeviceCodeExpiredError{}
	}

	// Check if the user has already authorized this client with this scope
	hasAuthorizedClient := false
	if userID != "" {
		var err error
		hasAuthorizedClient, err = s.HasAuthorizedClient(ctx, deviceAuth.ClientID, userID, deviceAuth.Scope)
		if err != nil {
			return nil, err
		}
	}

	return &dto.DeviceCodeInfoDto{
		Client: dto.OidcClientMetaDataDto{
			ID:      deviceAuth.Client.ID,
			Name:    deviceAuth.Client.Name,
			HasLogo: deviceAuth.Client.HasLogo,
		},
		Scope:                 deviceAuth.Scope,
		AuthorizationRequired: !hasAuthorizedClient,
	}, nil
}

func (s *OidcService) GetAllowedGroupsCountOfClient(ctx context.Context, id string) (int64, error) {
	// We only perform select queries here, so we can rollback in all cases
	tx := s.db.Begin()
	defer func() {
		tx.Rollback()
	}()

	var client model.OidcClient
	err := tx.WithContext(ctx).Where("id = ?", id).First(&client).Error
	if err != nil {
		return 0, err
	}

	count := tx.WithContext(ctx).Model(&client).Association("AllowedUserGroups").Count()
	return count, nil
}

func (s *OidcService) ListAuthorizedClients(ctx context.Context, userID string, sortedPaginationRequest utils.SortedPaginationRequest) ([]model.UserAuthorizedOidcClient, utils.PaginationResponse, error) {

	query := s.db.
		WithContext(ctx).
		Model(&model.UserAuthorizedOidcClient{}).
		Preload("Client").
		Where("user_id = ?", userID)

	var authorizedClients []model.UserAuthorizedOidcClient
	response, err := utils.PaginateAndSort(sortedPaginationRequest, query, &authorizedClients)

	return authorizedClients, response, err
}

func (s *OidcService) RevokeAuthorizedClient(ctx context.Context, userID string, clientID string) error {
	tx := s.db.Begin()
	defer func() {
		tx.Rollback()
	}()

	var authorizedClient model.UserAuthorizedOidcClient
	err := tx.
		WithContext(ctx).
		Where("user_id = ? AND client_id = ?", userID, clientID).
		First(&authorizedClient).Error
	if err != nil {
		return err
	}

	err = tx.WithContext(ctx).Delete(&authorizedClient).Error
	if err != nil {
		return err
	}

	err = tx.Commit().Error
	if err != nil {
		return err
	}

	return nil
}

func (s *OidcService) ListAccessibleOidcClients(ctx context.Context, userID string, sortedPaginationRequest utils.SortedPaginationRequest) ([]dto.AccessibleOidcClientDto, utils.PaginationResponse, error) {
	tx := s.db.Begin()
	defer func() {
		tx.Rollback()
	}()

	var user model.User
	err := tx.
		WithContext(ctx).
		Preload("UserGroups").
		First(&user, "id = ?", userID).
		Error
	if err != nil {
		return nil, utils.PaginationResponse{}, err
	}

	userGroupIDs := make([]string, len(user.UserGroups))
	for i, group := range user.UserGroups {
		userGroupIDs[i] = group.ID
	}

	// Build the query for accessible clients
	query := tx.
		WithContext(ctx).
		Model(&model.OidcClient{}).
		Preload("UserAuthorizedOidcClients", "user_id = ?", userID)

	// If user has no groups, only return clients with no allowed user groups
	if len(userGroupIDs) == 0 {
		query = query.Where(`NOT EXISTS (
        SELECT 1 FROM oidc_clients_allowed_user_groups 
        WHERE oidc_clients_allowed_user_groups.oidc_client_id = oidc_clients.id)`)
	} else {
		query = query.Where(`
        NOT EXISTS (
            SELECT 1 FROM oidc_clients_allowed_user_groups 
            WHERE oidc_clients_allowed_user_groups.oidc_client_id = oidc_clients.id
        ) OR EXISTS (
            SELECT 1 FROM oidc_clients_allowed_user_groups 
            WHERE oidc_clients_allowed_user_groups.oidc_client_id = oidc_clients.id 
            AND oidc_clients_allowed_user_groups.user_group_id IN (?))`, userGroupIDs)
	}

	var clients []model.OidcClient

	// Handle custom sorting for lastUsedAt column
	var response utils.PaginationResponse
	if sortedPaginationRequest.Sort.Column == "lastUsedAt" && utils.IsValidSortDirection(sortedPaginationRequest.Sort.Direction) {
		query = query.
			Joins("LEFT JOIN user_authorized_oidc_clients ON oidc_clients.id = user_authorized_oidc_clients.client_id AND user_authorized_oidc_clients.user_id = ?", userID).
			Order("user_authorized_oidc_clients.last_used_at " + sortedPaginationRequest.Sort.Direction + " NULLS LAST")
	}

	response, err = utils.PaginateAndSort(sortedPaginationRequest, query, &clients)
	if err != nil {
		return nil, utils.PaginationResponse{}, err
	}

	dtos := make([]dto.AccessibleOidcClientDto, len(clients))
	for i, client := range clients {
		var lastUsedAt *datatype.DateTime
		if len(client.UserAuthorizedOidcClients) > 0 {
			lastUsedAt = &client.UserAuthorizedOidcClients[0].LastUsedAt
		}
		dtos[i] = dto.AccessibleOidcClientDto{
			OidcClientMetaDataDto: dto.OidcClientMetaDataDto{
				ID:        client.ID,
				Name:      client.Name,
				LaunchURL: client.LaunchURL,
				HasLogo:   client.HasLogo,
			},
			LastUsedAt: lastUsedAt,
		}
	}

	return dtos, response, err
}

func (s *OidcService) createRefreshToken(ctx context.Context, clientID string, userID string, scope string, tx *gorm.DB) (string, error) {
	refreshToken, err := utils.GenerateRandomAlphanumericString(40)
	if err != nil {
		return "", err
	}

	// Compute the hash of the refresh token to store in the DB
	// Refresh tokens are pretty long already, so a "simple" SHA-256 hash is enough
	refreshTokenHash := utils.CreateSha256Hash(refreshToken)

	m := model.OidcRefreshToken{
		ExpiresAt: datatype.DateTime(time.Now().Add(RefreshTokenDuration)),
		Token:     refreshTokenHash,
		ClientID:  clientID,
		UserID:    userID,
		Scope:     scope,
	}

	err = tx.
		WithContext(ctx).
		Create(&m).
		Error
	if err != nil {
		return "", err
	}

	// Sign the refresh token
	signed, err := s.jwtService.GenerateOAuthRefreshToken(userID, clientID, refreshToken)
	if err != nil {
		return "", fmt.Errorf("failed to sign refresh token: %w", err)
	}

	return signed, nil
}

func (s *OidcService) createAuthorizedClientInternal(ctx context.Context, userID string, clientID string, scope string, tx *gorm.DB) (hasAlreadyAuthorizedClient bool, err error) {

	// Check if the user has already authorized the client with the given scope
	hasAlreadyAuthorizedClient, err = s.hasAuthorizedClientInternal(ctx, clientID, userID, scope, tx)
	if err != nil {
		return false, err
	}

	if hasAlreadyAuthorizedClient {
		err = tx.
			WithContext(ctx).
			Model(&model.UserAuthorizedOidcClient{}).
			Where("user_id = ? AND client_id = ?", userID, clientID).
			Update("last_used_at", datatype.DateTime(time.Now())).
			Error

		if err != nil {
			return hasAlreadyAuthorizedClient, err
		}

		return hasAlreadyAuthorizedClient, nil
	}

	userAuthorizedClient := model.UserAuthorizedOidcClient{
		UserID:     userID,
		ClientID:   clientID,
		Scope:      scope,
		LastUsedAt: datatype.DateTime(time.Now()),
	}

	err = tx.WithContext(ctx).
		Clauses(clause.OnConflict{
			Columns:   []clause.Column{{Name: "user_id"}, {Name: "client_id"}},
			DoUpdates: clause.AssignmentColumns([]string{"scope"}),
		}).
		Create(&userAuthorizedClient).
		Error

	return hasAlreadyAuthorizedClient, err
}

type ClientAuthCredentials struct {
	ClientID            string
	ClientSecret        string
	ClientAssertion     string
	ClientAssertionType string
}

func clientAuthCredentialsFromCreateTokensDto(d *dto.OidcCreateTokensDto) ClientAuthCredentials {
	return ClientAuthCredentials{
		ClientID:            d.ClientID,
		ClientSecret:        d.ClientSecret,
		ClientAssertion:     d.ClientAssertion,
		ClientAssertionType: d.ClientAssertionType,
	}
}

func (s *OidcService) verifyClientCredentialsInternal(ctx context.Context, tx *gorm.DB, input ClientAuthCredentials, allowPublicClientsWithoutAuth bool) (client *model.OidcClient, err error) {
	isClientAssertion := input.ClientAssertionType == ClientAssertionTypeJWTBearer && input.ClientAssertion != ""

	// Determine the client ID based on the authentication method
	var clientID string
	switch {
	case isClientAssertion:
		// Extract client ID from the JWT assertion's 'sub' claim
		clientID, err = s.extractClientIDFromAssertion(input.ClientAssertion)
		if err != nil {
			slog.Error("Failed to extract client ID from assertion", "error", err)
			return nil, &common.OidcClientAssertionInvalidError{}
		}
	case input.ClientID != "":
		// Use the provided client ID for other authentication methods
		clientID = input.ClientID
	default:
		return nil, &common.OidcMissingClientCredentialsError{}
	}

	// Load the OIDC client's configuration
	err = tx.
		WithContext(ctx).
		First(&client, "id = ?", clientID).
		Error
	if err != nil {
		if errors.Is(err, gorm.ErrRecordNotFound) && isClientAssertion {
			return nil, &common.OidcClientAssertionInvalidError{}
		}
		return nil, err
	}

	// Validate credentials based on the authentication method
	switch {
	// First, if we have a client secret, we validate it unless client is marked as public
	case input.ClientSecret != "" && !client.IsPublic:
		err = bcrypt.CompareHashAndPassword([]byte(client.Secret), []byte(input.ClientSecret))
		if err != nil {
			return nil, &common.OidcClientSecretInvalidError{}
		}
		return client, nil

	// Next, check if we want to use client assertions from federated identities
	case isClientAssertion:
		err = s.verifyClientAssertionFromFederatedIdentities(ctx, client, input)
		if err != nil {
			slog.WarnContext(ctx, "Invalid assertion for client", slog.String("client", client.ID), slog.Any("error", err))
			return nil, &common.OidcClientAssertionInvalidError{}
		}
		return client, nil

	// There's no credentials
	// This is allowed only if the client is public
	case client.IsPublic && allowPublicClientsWithoutAuth:
		return client, nil

	// If we're here, we have no credentials AND the client is not public, so credentials are required
	default:
		return nil, &common.OidcMissingClientCredentialsError{}
	}
}

func (s *OidcService) jwkSetForURL(ctx context.Context, url string) (set jwk.Set, err error) {
	// Check if we have already registered the URL
	if !s.jwkCache.IsRegistered(ctx, url) {
		// We set a timeout because otherwise Register will keep trying in case of errors
		registerCtx, registerCancel := context.WithTimeout(ctx, 15*time.Second)
		defer registerCancel()
		// We need to register the URL
		err = s.jwkCache.Register(
			registerCtx,
			url,
			jwk.WithMaxInterval(24*time.Hour),
			jwk.WithMinInterval(15*time.Minute),
			jwk.WithWaitReady(true),
		)
		// In case of race conditions (two goroutines calling jwkCache.Register at the same time), it's possible we can get a conflict anyways, so we ignore that error
		if err != nil && !errors.Is(err, httprc.ErrResourceAlreadyExists()) {
			return nil, fmt.Errorf("failed to register JWK set: %w", err)
		}
	}

	jwks, err := s.jwkCache.CachedSet(url)
	if err != nil {
		return nil, fmt.Errorf("failed to get cached JWK set: %w", err)
	}

	return jwks, nil
}

func (s *OidcService) verifyClientAssertionFromFederatedIdentities(ctx context.Context, client *model.OidcClient, input ClientAuthCredentials) error {
	// First, parse the assertion JWT, without validating it, to check the issuer
	assertion := []byte(input.ClientAssertion)
	insecureToken, err := jwt.ParseInsecure(assertion)
	if err != nil {
		return fmt.Errorf("failed to parse client assertion JWT: %w", err)
	}

	issuer, _ := insecureToken.Issuer()
	if issuer == "" {
		return errors.New("client assertion does not contain an issuer claim")
	}

	// Ensure that this client is federated with the one that issued the token
	ocfi, ok := client.Credentials.FederatedIdentityForIssuer(issuer)
	if !ok {
		return fmt.Errorf("client assertion is not from an allowed issuer: %s", issuer)
	}

	// Get the JWK set for the issuer
	jwksURL := ocfi.JWKS
	if jwksURL == "" {
		// Default URL is from the issuer
		if strings.HasSuffix(issuer, "/") {
			jwksURL = issuer + ".well-known/jwks.json"
		} else {
			jwksURL = issuer + "/.well-known/jwks.json"
		}
	}
	jwks, err := s.jwkSetForURL(ctx, jwksURL)
	if err != nil {
		return fmt.Errorf("failed to get JWK set for issuer '%s': %w", issuer, err)
	}

	// Set default audience and subject if missing
	audience := ocfi.Audience
	if audience == "" {
		// Default to the Pocket ID's URL
		audience = common.EnvConfig.AppURL
	}
	subject := ocfi.Subject
	if subject == "" {
		// Default to the client ID, per RFC 7523
		subject = client.ID
	}

	// Now re-parse the token with proper validation
	// (Note: we don't use jwt.WithIssuer() because that would be redundant)
	_, err = jwt.Parse(assertion,
		jwt.WithValidate(true),
		jwt.WithAcceptableSkew(clockSkew),
		jwt.WithKeySet(jwks, jws.WithInferAlgorithmFromKey(true), jws.WithUseDefault(true)),
		jwt.WithAudience(audience),
		jwt.WithSubject(subject),
	)
	if err != nil {
		return fmt.Errorf("client assertion is not valid: %w", err)
	}

	// If we're here, the assertion is valid
	return nil
}

// extractClientIDFromAssertion extracts the client_id from the JWT assertion's 'sub' claim
func (s *OidcService) extractClientIDFromAssertion(assertion string) (string, error) {
	// Parse the JWT without verification first to get the claims
	insecureToken, err := jwt.ParseInsecure([]byte(assertion))
	if err != nil {
		return "", fmt.Errorf("failed to parse JWT assertion: %w", err)
	}

	// Extract the subject claim which must be the client_id according to RFC 7523
	sub, ok := insecureToken.Subject()
	if !ok || sub == "" {
		return "", fmt.Errorf("missing or invalid 'sub' claim in JWT assertion")
	}

	return sub, nil
}

func (s *OidcService) GetClientPreview(ctx context.Context, clientID string, userID string, scopes string) (*dto.OidcClientPreviewDto, error) {
	tx := s.db.Begin()
	defer func() {
		tx.Rollback()
	}()

	client, err := s.getClientInternal(ctx, clientID, tx)
	if err != nil {
		return nil, err
	}

	var user model.User
	err = tx.
		WithContext(ctx).
		Preload("UserGroups").
		First(&user, "id = ?", userID).
		Error
	if err != nil {
		return nil, err
	}

	if !s.IsUserGroupAllowedToAuthorize(user, client) {
		return nil, &common.OidcAccessDeniedError{}
	}

	dummyAuthorizedClient := model.UserAuthorizedOidcClient{
		UserID:   userID,
		ClientID: clientID,
		Scope:    scopes,
		User:     user,
	}

	userClaims, err := s.getUserClaimsFromAuthorizedClient(ctx, &dummyAuthorizedClient, tx)
	if err != nil {
		return nil, err
	}

	// Commit the transaction before signing tokens to avoid locking the database for longer
	err = tx.Commit().Error
	if err != nil {
		return nil, err
	}

	idToken, err := s.jwtService.BuildIDToken(userClaims, clientID, "")
	if err != nil {
		return nil, err
	}

	accessToken, err := s.jwtService.BuildOAuthAccessToken(user, clientID)
	if err != nil {
		return nil, err
	}

	idTokenPayload, err := utils.GetClaimsFromToken(idToken)
	if err != nil {
		return nil, err
	}

	accessTokenPayload, err := utils.GetClaimsFromToken(accessToken)
	if err != nil {
		return nil, err
	}

	return &dto.OidcClientPreviewDto{
		IdToken:     idTokenPayload,
		AccessToken: accessTokenPayload,
		UserInfo:    userClaims,
	}, nil
}

func (s *OidcService) GetUserClaimsForClient(ctx context.Context, userID string, clientID string) (map[string]any, error) {
	return s.getUserClaimsForClientInternal(ctx, userID, clientID, s.db)
}

func (s *OidcService) getUserClaimsForClientInternal(ctx context.Context, userID string, clientID string, tx *gorm.DB) (map[string]any, error) {
	var authorizedOidcClient model.UserAuthorizedOidcClient
	err := tx.
		WithContext(ctx).
		Preload("User.UserGroups").
		First(&authorizedOidcClient, "user_id = ? AND client_id = ?", userID, clientID).
		Error
	if err != nil {
		return nil, err
	}

	return s.getUserClaimsFromAuthorizedClient(ctx, &authorizedOidcClient, tx)

}

func (s *OidcService) getUserClaimsFromAuthorizedClient(ctx context.Context, authorizedClient *model.UserAuthorizedOidcClient, tx *gorm.DB) (map[string]any, error) {
	user := authorizedClient.User
	scopes := strings.Split(authorizedClient.Scope, " ")

	claims := make(map[string]any, 10)

	claims["sub"] = user.ID
	if slices.Contains(scopes, "email") {
		claims["email"] = user.Email
		claims["email_verified"] = s.appConfigService.GetDbConfig().EmailsVerified.IsTrue()
	}

	if slices.Contains(scopes, "groups") {
		userGroups := make([]string, len(user.UserGroups))
		for i, group := range user.UserGroups {
			userGroups[i] = group.Name
		}
		claims["groups"] = userGroups
	}

	if slices.Contains(scopes, "profile") {
		// Add profile claims
		claims["given_name"] = user.FirstName
		claims["family_name"] = user.LastName
		claims["name"] = user.FullName()
		claims["preferred_username"] = user.Username
		claims["picture"] = common.EnvConfig.AppURL + "/api/users/" + user.ID + "/profile-picture.png"

		// Add custom claims
		customClaims, err := s.customClaimService.GetCustomClaimsForUserWithUserGroups(ctx, user.ID, tx)
		if err != nil {
			return nil, err
		}

		for _, customClaim := range customClaims {
			// The value of the custom claim can be a JSON object or a string
			var jsonValue any
			err := json.Unmarshal([]byte(customClaim.Value), &jsonValue)
			if err == nil {
				// It's JSON, so we store it as an object
				claims[customClaim.Key] = jsonValue
			} else {
				// Marshaling failed, so we store it as a string
				claims[customClaim.Key] = customClaim.Value
			}
		}
	}

	if slices.Contains(scopes, "email") {
		claims["email"] = user.Email
	}

	return claims, nil
}

func (s *OidcService) IsClientAccessibleToUser(ctx context.Context, clientID string, userID string) (bool, error) {
	var user model.User
	err := s.db.WithContext(ctx).Preload("UserGroups").First(&user, "id = ?", userID).Error
	if err != nil {
		return false, err
	}

	var client model.OidcClient
	err = s.db.WithContext(ctx).Preload("AllowedUserGroups").First(&client, "id = ?", clientID).Error
	if err != nil {
		return false, err
	}

	return s.IsUserGroupAllowedToAuthorize(user, client), nil
}

func (s *OidcService) downloadAndSaveLogoFromURL(ctx context.Context, clientID string, raw string) error {
	u, err := validateLogoURL(raw)
	if err != nil {
		return err
	}

	client := newSafeLogoHTTPClient()

	resp, err := doLogoGET(ctx, client, u)
	if err != nil {
		return err
	}
	defer resp.Body.Close()

	const maxLogoSize int64 = 2 * 1024 * 1024 // 2MB
	if resp.ContentLength > maxLogoSize {
		return fmt.Errorf("logo is too large")
	}

	ext, err := detectLogoExt(u, resp)
	if err != nil {
		return err
	}

	uploadsDir := common.EnvConfig.UploadPath + "/oidc-client-images"
	if err := os.MkdirAll(uploadsDir, 0o755); err != nil {
		return err
	}

	if err := saveLogoBody(resp.Body, uploadsDir, clientID, ext, maxLogoSize); err != nil {
		return err
	}

	return s.setClientLogoType(ctx, clientID, ext, uploadsDir)
}

// Helpers

func validateLogoURL(raw string) (*url.URL, error) {
	u, err := url.Parse(raw)
	if err != nil || !u.IsAbs() {
		return nil, fmt.Errorf("invalid logo url")
	}
	if strings.ToLower(u.Scheme) != "https" {
		return nil, fmt.Errorf("only https is allowed")
	}
	if !isLogoHostAllowed(strings.ToLower(u.Host)) {
		return nil, fmt.Errorf("remote logo host not allowed")
	}
	if !isLogoPathAllowed(u.Path) {
		return nil, fmt.Errorf("remote logo path not allowed")
	}
	return u, nil
}

func isLogoHostAllowed(host string) bool {
	allowed := map[string]struct{}{
		"cdn.jsdelivr.net": {},
	}
	_, ok := allowed[host]
	return ok
}

func isLogoPathAllowed(p string) bool {
	return strings.Contains(p, "/selfhst/icons@") || strings.Contains(p, "/homarr-labs/dashboard-icons/")
}

func newSafeLogoHTTPClient() *http.Client {
	return &http.Client{
		Timeout: 20 * time.Second,
		Transport: &http.Transport{
			Proxy:           http.ProxyFromEnvironment,
			TLSClientConfig: &tls.Config{MinVersion: tls.VersionTLS12},
		},
		CheckRedirect: func(req *http.Request, via []*http.Request) error {
			if len(via) >= 3 {
				return errors.New("too many redirects")
			}
			if strings.ToLower(req.URL.Scheme) != "https" {
				return errors.New("insecure redirect")
			}
			if !isLogoHostAllowed(strings.ToLower(req.URL.Host)) {
				return errors.New("redirected host not allowed")
			}
			return nil
		},
	}
}

func doLogoGET(ctx context.Context, client *http.Client, u *url.URL) (*http.Response, error) {
	reqCtx, cancel := context.WithTimeout(ctx, 15*time.Second)
	defer cancel()

	req, err := http.NewRequestWithContext(reqCtx, http.MethodGet, u.String(), nil)
	if err != nil {
		return nil, err
	}
	req.Header.Set("User-Agent", "pocket-id/oidc-logo-fetcher")
	req.Header.Set("Accept", "image/*")

	resp, err := client.Do(req)
	if err != nil {
		return nil, err
	}
	if resp.StatusCode != http.StatusOK {
		defer resp.Body.Close()
		return nil, fmt.Errorf("failed to fetch logo: %s", resp.Status)
	}
	return resp, nil
}

func detectLogoExt(u *url.URL, resp *http.Response) (string, error) {
	// Prefer extension in path if supported
	ext := strings.TrimPrefix(strings.ToLower(path.Ext(u.Path)), ".")
	if ext != "" && utils.GetImageMimeType(ext) != "" {
		return ext, nil
	}

	// Fallback to Content-Type
	ct := strings.ToLower(resp.Header.Get("Content-Type"))
	switch {
	case strings.Contains(ct, "svg"):
		ext = "svg"
	case strings.Contains(ct, "png"):
		ext = "png"
	case strings.Contains(ct, "jpeg"), strings.Contains(ct, "jpg"):
		ext = "jpg"
	case strings.Contains(ct, "x-icon"), strings.Contains(ct, "ico"):
		ext = "ico"
	case strings.Contains(ct, "gif"):
		ext = "gif"
	default:
		return "", fmt.Errorf("unsupported logo type")
	}

	// Final check against supported types
	if utils.GetImageMimeType(ext) == "" {
		return "", fmt.Errorf("unsupported logo type")
	}
	return ext, nil
}

func saveLogoBody(r io.Reader, dir, clientID, ext string, max int64) error {
	tmpFile, err := os.CreateTemp(dir, clientID+".*.tmp")
	if err != nil {
		return err
	}
	tmpName := tmpFile.Name()

	written, copyErr := io.Copy(tmpFile, io.LimitReader(r, max+1))
	closeErr := tmpFile.Close()
	if copyErr != nil {
		_ = os.Remove(tmpName)
		return copyErr
	}
	if closeErr != nil {
		_ = os.Remove(tmpName)
		return closeErr
	}
	if written > max {
		_ = os.Remove(tmpName)
		return fmt.Errorf("logo is too large")
	}

	finalPath := fmt.Sprintf("%s/%s.%s", dir, clientID, ext)
	if err := os.Rename(tmpName, finalPath); err != nil {
		_ = os.Remove(tmpName)
		return err
	}
	return nil
}

func (s *OidcService) setClientLogoType(ctx context.Context, clientID, ext, uploadsDir string) error {
	return s.db.WithContext(ctx).Transaction(func(tx *gorm.DB) error {
		var client model.OidcClient
		if err := tx.First(&client, "id = ?", clientID).Error; err != nil {
			return err
		}
		if client.ImageType != nil && *client.ImageType != ext {
			old := fmt.Sprintf("%s/%s.%s", uploadsDir, client.ID, *client.ImageType)
			_ = os.Remove(old)
		}
		client.ImageType = &ext
		client.HasLogo = true
		return tx.Save(&client).Error
	})
}<|MERGE_RESOLUTION|>--- conflicted
+++ resolved
@@ -671,7 +671,6 @@
 	return clients, response, err
 }
 
-<<<<<<< HEAD
 // helper (optional) – ensures HasLogo is consistent
 func deriveHasLogo(c *model.OidcClient) {
 	if c == nil {
@@ -680,12 +679,6 @@
 	c.HasLogo = c.ImageType != nil && *c.ImageType != ""
 }
 
-func (s *OidcService) CreateClient(ctx context.Context, input dto.OidcClientCreateDto, userID string) (model.OidcClient, error) {
-	client := model.OidcClient{CreatedByID: userID}
-	updateOIDCClientModelFromDto(&client, &input)
-
-	if err := s.db.WithContext(ctx).Create(&client).Error; err != nil {
-=======
 func (s *OidcService) CreateClient(ctx context.Context, input dto.OidcClientCreateDto, userID string) (model.OidcClient, error) {
 	client := model.OidcClient{
 		Base: model.Base{
@@ -703,7 +696,6 @@
 		if errors.Is(err, gorm.ErrDuplicatedKey) {
 			return model.OidcClient{}, &common.ClientIdAlreadyExistsError{}
 		}
->>>>>>> 6c843228
 		return model.OidcClient{}, err
 	}
 
