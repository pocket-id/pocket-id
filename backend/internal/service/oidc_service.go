package service

import (
	"context"
	"crypto/sha256"
	"encoding/base64"
	"encoding/json"
	"errors"
	"fmt"
	"log"
	"mime/multipart"
	"os"
	"regexp"
	"slices"
	"strings"
	"time"

	"github.com/lestrrat-go/jwx/v3/jwt"

	"github.com/pocket-id/pocket-id/backend/internal/common"
	"github.com/pocket-id/pocket-id/backend/internal/dto"
	"github.com/pocket-id/pocket-id/backend/internal/model"
	datatype "github.com/pocket-id/pocket-id/backend/internal/model/types"
	"github.com/pocket-id/pocket-id/backend/internal/utils"
	"golang.org/x/crypto/bcrypt"
	"gorm.io/gorm"
)

type OidcService struct {
	db                 *gorm.DB
	jwtService         *JwtService
	appConfigService   *AppConfigService
	auditLogService    *AuditLogService
	customClaimService *CustomClaimService
}

func NewOidcService(db *gorm.DB, jwtService *JwtService, appConfigService *AppConfigService, auditLogService *AuditLogService, customClaimService *CustomClaimService) *OidcService {
	return &OidcService{
		db:                 db,
		jwtService:         jwtService,
		appConfigService:   appConfigService,
		auditLogService:    auditLogService,
		customClaimService: customClaimService,
	}
}

func (s *OidcService) Authorize(ctx context.Context, input dto.AuthorizeOidcClientRequestDto, userID, ipAddress, userAgent string) (string, string, error) {
	tx := s.db.Begin()
	defer func() {
		tx.Rollback()
	}()

	var client model.OidcClient
	err := tx.
		WithContext(ctx).
		Preload("AllowedUserGroups").
		First(&client, "id = ?", input.ClientID).
		Error
	if err != nil {
		return "", "", err
	}

	// If the client is not public, the code challenge must be provided
	if client.IsPublic && input.CodeChallenge == "" {
		return "", "", &common.OidcMissingCodeChallengeError{}
	}

	// Get the callback URL of the client. Return an error if the provided callback URL is not allowed
	callbackURL, err := s.getCallbackURL(client.CallbackURLs, input.CallbackURL)
	if err != nil {
		return "", "", err
	}

	// Check if the user group is allowed to authorize the client
	var user model.User
	err = tx.
		WithContext(ctx).
		Preload("UserGroups").
		First(&user, "id = ?", userID).
		Error
	if err != nil {
		return "", "", err
	}

	if !s.IsUserGroupAllowedToAuthorize(user, client) {
		return "", "", &common.OidcAccessDeniedError{}
	}

	// Check if the user has already authorized the client with the given scope
	hasAuthorizedClient, err := s.hasAuthorizedClientInternal(ctx, input.ClientID, userID, input.Scope, tx)
	if err != nil {
		return "", "", err
	}

	// If the user has not authorized the client, create a new authorization in the database
	if !hasAuthorizedClient {
		userAuthorizedClient := model.UserAuthorizedOidcClient{
			UserID:   userID,
			ClientID: input.ClientID,
			Scope:    input.Scope,
		}

		err = tx.
			WithContext(ctx).
			Create(&userAuthorizedClient).
			Error
		if errors.Is(err, gorm.ErrDuplicatedKey) {
			// The client has already been authorized but with a different scope so we need to update the scope
			if err := tx.
				WithContext(ctx).
				Model(&userAuthorizedClient).Update("scope", input.Scope).Error; err != nil {
				return "", "", err
			}
		} else if err != nil {
			return "", "", err
		}
	}

	// Create the authorization code
	code, err := s.createAuthorizationCode(ctx, input.ClientID, userID, input.Scope, input.Nonce, input.CodeChallenge, input.CodeChallengeMethod, tx)
	if err != nil {
		return "", "", err
	}

	// Log the authorization event
	if hasAuthorizedClient {
		s.auditLogService.Create(ctx, model.AuditLogEventClientAuthorization, ipAddress, userAgent, userID, model.AuditLogData{"clientName": client.Name}, tx)
	} else {
		s.auditLogService.Create(ctx, model.AuditLogEventNewClientAuthorization, ipAddress, userAgent, userID, model.AuditLogData{"clientName": client.Name}, tx)
	}

	err = tx.Commit().Error
	if err != nil {
		return "", "", err
	}

	return code, callbackURL, nil
}

// HasAuthorizedClient checks if the user has already authorized the client with the given scope
func (s *OidcService) HasAuthorizedClient(ctx context.Context, clientID, userID, scope string) (bool, error) {
	return s.hasAuthorizedClientInternal(ctx, clientID, userID, scope, s.db)
}

func (s *OidcService) hasAuthorizedClientInternal(ctx context.Context, clientID, userID, scope string, tx *gorm.DB) (bool, error) {
	var userAuthorizedOidcClient model.UserAuthorizedOidcClient
	err := tx.
		WithContext(ctx).
		First(&userAuthorizedOidcClient, "client_id = ? AND user_id = ?", clientID, userID).
		Error
	if err != nil {
		if errors.Is(err, gorm.ErrRecordNotFound) {
			return false, nil
		}
		return false, err
	}

	if userAuthorizedOidcClient.Scope != scope {
		return false, nil
	}

	return true, nil
}

// IsUserGroupAllowedToAuthorize checks if the user group of the user is allowed to authorize the client
func (s *OidcService) IsUserGroupAllowedToAuthorize(user model.User, client model.OidcClient) bool {
	if len(client.AllowedUserGroups) == 0 {
		return true
	}

	isAllowedToAuthorize := false
	for _, userGroup := range client.AllowedUserGroups {
		for _, userGroupUser := range user.UserGroups {
			if userGroup.ID == userGroupUser.ID {
				isAllowedToAuthorize = true
				break
			}
		}
	}

	return isAllowedToAuthorize
}

<<<<<<< HEAD
func (s *OidcService) CreateTokens(code, grantType, clientID, clientSecret, codeVerifier, deviceCode string) (string, string, error) {
	// Handle device authorization grant
	if grantType == "urn:ietf:params:oauth:grant-type:device_code" {
		if deviceCode == "" {
			return "", "", &common.ValidationError{Message: "device_code is required"}
		}

		// Get the device authorization from database with explicit query conditions
		var deviceAuth model.OidcDeviceCode
		if err := s.db.Preload("User").Where("device_code = ? AND client_id = ?", deviceCode, clientID).First(&deviceAuth).Error; err != nil {
			if errors.Is(err, gorm.ErrRecordNotFound) {
				return "", "", &common.OidcInvalidDeviceCodeError{}
			}
			return "", "", err
		}

		// Check if device code has expired
		if time.Now().After(deviceAuth.ExpiresAt.ToTime()) {
			return "", "", &common.OidcDeviceCodeExpiredError{}
		}

		// Check if device code has been authorized
		if !deviceAuth.IsAuthorized || deviceAuth.UserID == nil {
			return "", "", &common.OidcAuthorizationPendingError{}
		}

		// Get user claims for the ID token - ensure UserID is not nil
		if deviceAuth.UserID == nil {
			return "", "", &common.OidcAuthorizationPendingError{}
		}

		userClaims, err := s.GetUserClaimsForClient(*deviceAuth.UserID, clientID)
		if err != nil {
			return "", "", err
		}

		// Explicitly use the input clientID for the audience claim to ensure consistency
		idToken, err := s.jwtService.GenerateIDToken(userClaims, clientID, "")
		if err != nil {
			return "", "", err
		}

		accessToken, err := s.jwtService.GenerateOauthAccessToken(deviceAuth.User, clientID)
		if err != nil {
			return "", "", err
		}

		// Delete the used device code
		if err := s.db.Delete(&deviceAuth).Error; err != nil {
			return "", "", err
		}

		return idToken, accessToken, nil
	}

	// Existing authorization code flow logic
	if grantType != "authorization_code" {
		return "", "", &common.OidcGrantTypeNotSupportedError{}
=======
func (s *OidcService) CreateTokens(ctx context.Context, code, grantType, clientID, clientSecret, codeVerifier, refreshToken string) (idToken string, accessToken string, newRefreshToken string, exp int, err error) {
	switch grantType {
	case "authorization_code":
		return s.createTokenFromAuthorizationCode(ctx, code, clientID, clientSecret, codeVerifier)
	case "refresh_token":
		accessToken, newRefreshToken, exp, err = s.createTokenFromRefreshToken(ctx, refreshToken, clientID, clientSecret)
		return "", accessToken, newRefreshToken, exp, err
	default:
		return "", "", "", 0, &common.OidcGrantTypeNotSupportedError{}
>>>>>>> 76b753f9
	}
}

func (s *OidcService) createTokenFromAuthorizationCode(ctx context.Context, code, clientID, clientSecret, codeVerifier string) (idToken string, accessToken string, refreshToken string, exp int, err error) {
	tx := s.db.Begin()
	defer func() {
		tx.Rollback()
	}()

	var client model.OidcClient
	err = tx.
		WithContext(ctx).
		First(&client, "id = ?", clientID).
		Error
	if err != nil {
		return "", "", "", 0, err
	}

	// Verify the client secret if the client is not public
	if !client.IsPublic {
		if clientID == "" || clientSecret == "" {
			return "", "", "", 0, &common.OidcMissingClientCredentialsError{}
		}

		err := bcrypt.CompareHashAndPassword([]byte(client.Secret), []byte(clientSecret))
		if err != nil {
			return "", "", "", 0, &common.OidcClientSecretInvalidError{}
		}
	}

	var authorizationCodeMetaData model.OidcAuthorizationCode
	err = tx.
		WithContext(ctx).
		Preload("User").
		First(&authorizationCodeMetaData, "code = ?", code).
		Error
	if err != nil {
		return "", "", "", 0, &common.OidcInvalidAuthorizationCodeError{}
	}

	// If the client is public or PKCE is enabled, the code verifier must match the code challenge
	if client.IsPublic || client.PkceEnabled {
		if !s.validateCodeVerifier(codeVerifier, *authorizationCodeMetaData.CodeChallenge, *authorizationCodeMetaData.CodeChallengeMethodSha256) {
			return "", "", "", 0, &common.OidcInvalidCodeVerifierError{}
		}
	}

	if authorizationCodeMetaData.ClientID != clientID && authorizationCodeMetaData.ExpiresAt.ToTime().Before(time.Now()) {
		return "", "", "", 0, &common.OidcInvalidAuthorizationCodeError{}
	}

	userClaims, err := s.getUserClaimsForClientInternal(ctx, authorizationCodeMetaData.UserID, clientID, tx)
	if err != nil {
		return "", "", "", 0, err
	}

	idToken, err = s.jwtService.GenerateIDToken(userClaims, clientID, authorizationCodeMetaData.Nonce)
	if err != nil {
		return "", "", "", 0, err
	}

	// Generate a refresh token
	refreshToken, err = s.createRefreshToken(ctx, clientID, authorizationCodeMetaData.UserID, authorizationCodeMetaData.Scope, tx)
	if err != nil {
		return "", "", "", 0, err
	}

	accessToken, err = s.jwtService.GenerateOauthAccessToken(authorizationCodeMetaData.User, clientID)
	if err != nil {
		return "", "", "", 0, err
	}

	err = tx.
		WithContext(ctx).
		Delete(&authorizationCodeMetaData).
		Error
	if err != nil {
		return "", "", "", 0, err
	}

	err = tx.Commit().Error
	if err != nil {
		return "", "", "", 0, err
	}

	return idToken, accessToken, refreshToken, 3600, nil
}

func (s *OidcService) createTokenFromRefreshToken(ctx context.Context, refreshToken, clientID, clientSecret string) (accessToken string, newRefreshToken string, exp int, err error) {
	if refreshToken == "" {
		return "", "", 0, &common.OidcMissingRefreshTokenError{}
	}

	tx := s.db.Begin()
	defer func() {
		tx.Rollback()
	}()

	// Get the client to check if it's public
	var client model.OidcClient
	err = tx.
		WithContext(ctx).
		First(&client, "id = ?", clientID).
		Error
	if err != nil {
		return "", "", 0, err
	}

	// Verify the client secret if the client is not public
	if !client.IsPublic {
		if clientID == "" || clientSecret == "" {
			return "", "", 0, &common.OidcMissingClientCredentialsError{}
		}

		err := bcrypt.CompareHashAndPassword([]byte(client.Secret), []byte(clientSecret))
		if err != nil {
			return "", "", 0, &common.OidcClientSecretInvalidError{}
		}
	}

	// Verify refresh token
	var storedRefreshToken model.OidcRefreshToken
	err = tx.
		WithContext(ctx).
		Preload("User").
		Where("token = ? AND expires_at > ?", utils.CreateSha256Hash(refreshToken), datatype.DateTime(time.Now())).
		First(&storedRefreshToken).
		Error
	if err != nil {
		if errors.Is(err, gorm.ErrRecordNotFound) {
			return "", "", 0, &common.OidcInvalidRefreshTokenError{}
		}
		return "", "", 0, err
	}

	// Verify that the refresh token belongs to the provided client
	if storedRefreshToken.ClientID != clientID {
		return "", "", 0, &common.OidcInvalidRefreshTokenError{}
	}

	// Generate a new access token
	accessToken, err = s.jwtService.GenerateOauthAccessToken(storedRefreshToken.User, clientID)
	if err != nil {
		return "", "", 0, err
	}

	// Generate a new refresh token and invalidate the old one
	newRefreshToken, err = s.createRefreshToken(ctx, clientID, storedRefreshToken.UserID, storedRefreshToken.Scope, tx)
	if err != nil {
		return "", "", 0, err
	}

	// Delete the used refresh token
	err = tx.
		WithContext(ctx).
		Delete(&storedRefreshToken).
		Error
	if err != nil {
		return "", "", 0, err
	}

	err = tx.Commit().Error
	if err != nil {
		return "", "", 0, err
	}

	return accessToken, newRefreshToken, 3600, nil
}

func (s *OidcService) IntrospectToken(clientID, clientSecret, tokenString string) (introspectDto dto.OidcIntrospectionResponseDto, err error) {
	if clientID == "" || clientSecret == "" {
		return introspectDto, &common.OidcMissingClientCredentialsError{}
	}

	// Get the client to check if we are authorized.
	var client model.OidcClient
	if err := s.db.First(&client, "id = ?", clientID).Error; err != nil {
		return introspectDto, &common.OidcClientSecretInvalidError{}
	}

	// Verify the client secret. This endpoint may not be used by public clients.
	if client.IsPublic {
		return introspectDto, &common.OidcClientSecretInvalidError{}
	}

	if err := bcrypt.CompareHashAndPassword([]byte(client.Secret), []byte(clientSecret)); err != nil {
		return introspectDto, &common.OidcClientSecretInvalidError{}
	}

	token, err := s.jwtService.VerifyOauthAccessToken(tokenString)
	if err != nil {
		if errors.Is(err, jwt.ParseError()) {
			// It's apparently not a valid JWT token, so we check if it's a valid refresh_token.
			return s.introspectRefreshToken(tokenString)
		}

		// Every failure we get means the token is invalid. Nothing more to do with the error.
		introspectDto.Active = false
		return introspectDto, nil
	}

	introspectDto.Active = true
	introspectDto.TokenType = "access_token"
	if token.Has("scope") {
		var asString string
		var asStrings []string
		if err := token.Get("scope", &asString); err == nil {
			introspectDto.Scope = asString
		} else if err := token.Get("scope", &asStrings); err == nil {
			introspectDto.Scope = strings.Join(asStrings, " ")
		}
	}
	if expiration, hasExpiration := token.Expiration(); hasExpiration {
		introspectDto.Expiration = expiration.Unix()
	}
	if issuedAt, hasIssuedAt := token.IssuedAt(); hasIssuedAt {
		introspectDto.IssuedAt = issuedAt.Unix()
	}
	if notBefore, hasNotBefore := token.NotBefore(); hasNotBefore {
		introspectDto.NotBefore = notBefore.Unix()
	}
	if subject, hasSubject := token.Subject(); hasSubject {
		introspectDto.Subject = subject
	}
	if audience, hasAudience := token.Audience(); hasAudience {
		introspectDto.Audience = audience
	}
	if issuer, hasIssuer := token.Issuer(); hasIssuer {
		introspectDto.Issuer = issuer
	}
	if identifier, hasIdentifier := token.JwtID(); hasIdentifier {
		introspectDto.Identifier = identifier
	}

	return introspectDto, nil
}

func (s *OidcService) introspectRefreshToken(refreshToken string) (introspectDto dto.OidcIntrospectionResponseDto, err error) {
	var storedRefreshToken model.OidcRefreshToken
	err = s.db.Preload("User").
		Where("token = ? AND expires_at > ?", utils.CreateSha256Hash(refreshToken), datatype.DateTime(time.Now())).
		First(&storedRefreshToken).
		Error
	if err != nil {
		if errors.Is(err, gorm.ErrRecordNotFound) {
			introspectDto.Active = false
			return introspectDto, nil
		}
		return introspectDto, err
	}

	introspectDto.Active = true
	introspectDto.TokenType = "refresh_token"
	return introspectDto, nil
}

func (s *OidcService) GetClient(ctx context.Context, clientID string) (model.OidcClient, error) {
	return s.getClientInternal(ctx, clientID, s.db)
}

func (s *OidcService) getClientInternal(ctx context.Context, clientID string, tx *gorm.DB) (model.OidcClient, error) {
	var client model.OidcClient
	err := tx.
		WithContext(ctx).
		Preload("CreatedBy").
		Preload("AllowedUserGroups").
		First(&client, "id = ?", clientID).
		Error
	if err != nil {
		return model.OidcClient{}, err
	}
	return client, nil
}

func (s *OidcService) ListClients(ctx context.Context, searchTerm string, sortedPaginationRequest utils.SortedPaginationRequest) ([]model.OidcClient, utils.PaginationResponse, error) {
	var clients []model.OidcClient

	query := s.db.
		WithContext(ctx).
		Preload("CreatedBy").
		Model(&model.OidcClient{})
	if searchTerm != "" {
		searchPattern := "%" + searchTerm + "%"
		query = query.Where("name LIKE ?", searchPattern)
	}

	pagination, err := utils.PaginateAndSort(sortedPaginationRequest, query, &clients)
	if err != nil {
		return nil, utils.PaginationResponse{}, err
	}

	return clients, pagination, nil
}

func (s *OidcService) CreateClient(ctx context.Context, input dto.OidcClientCreateDto, userID string) (model.OidcClient, error) {
	client := model.OidcClient{
		Name:               input.Name,
		CallbackURLs:       input.CallbackURLs,
		LogoutCallbackURLs: input.LogoutCallbackURLs,
		CreatedByID:        userID,
		IsPublic:           input.IsPublic,
		PkceEnabled:        input.IsPublic || input.PkceEnabled,
		DeviceCodeEnabled:  input.DeviceCodeEnabled,
	}

	err := s.db.
		WithContext(ctx).
		Create(&client).
		Error
	if err != nil {
		return model.OidcClient{}, err
	}

	return client, nil
}

func (s *OidcService) UpdateClient(ctx context.Context, clientID string, input dto.OidcClientCreateDto) (model.OidcClient, error) {
	tx := s.db.Begin()
	defer func() {
		tx.Rollback()
	}()

	var client model.OidcClient
	err := tx.
		WithContext(ctx).
		Preload("CreatedBy").
		First(&client, "id = ?", clientID).
		Error
	if err != nil {
		return model.OidcClient{}, err
	}

	client.Name = input.Name
	client.CallbackURLs = input.CallbackURLs
	client.LogoutCallbackURLs = input.LogoutCallbackURLs
	client.IsPublic = input.IsPublic
	client.PkceEnabled = input.IsPublic || input.PkceEnabled
	client.DeviceCodeEnabled = input.DeviceCodeEnabled

	err = tx.
		WithContext(ctx).
		Save(&client).
		Error
	if err != nil {
		return model.OidcClient{}, err
	}

	err = tx.Commit().Error
	if err != nil {
		return model.OidcClient{}, err
	}

	return client, nil
}

func (s *OidcService) DeleteClient(ctx context.Context, clientID string) error {
	var client model.OidcClient
	err := s.db.
		WithContext(ctx).
		Where("id = ?", clientID).
		Delete(&client).
		Error
	if err != nil {
		return err
	}

	return nil
}

func (s *OidcService) CreateClientSecret(ctx context.Context, clientID string) (string, error) {
	tx := s.db.Begin()
	defer func() {
		tx.Rollback()
	}()

	var client model.OidcClient
	err := tx.
		WithContext(ctx).
		First(&client, "id = ?", clientID).
		Error
	if err != nil {
		return "", err
	}

	clientSecret, err := utils.GenerateRandomAlphanumericString(32)
	if err != nil {
		return "", err
	}

	hashedSecret, err := bcrypt.GenerateFromPassword([]byte(clientSecret), bcrypt.DefaultCost)
	if err != nil {
		return "", err
	}

	client.Secret = string(hashedSecret)
	err = tx.
		WithContext(ctx).
		Save(&client).
		Error
	if err != nil {
		return "", err
	}

	err = tx.Commit().Error
	if err != nil {
		return "", err
	}

	return clientSecret, nil
}

func (s *OidcService) GetClientLogo(ctx context.Context, clientID string) (string, string, error) {
	var client model.OidcClient
	err := s.db.
		WithContext(ctx).
		First(&client, "id = ?", clientID).
		Error
	if err != nil {
		return "", "", err
	}

	if client.ImageType == nil {
		return "", "", errors.New("image not found")
	}

	imagePath := common.EnvConfig.UploadPath + "/oidc-client-images/" + client.ID + "." + *client.ImageType
	mimeType := utils.GetImageMimeType(*client.ImageType)

	return imagePath, mimeType, nil
}

func (s *OidcService) UpdateClientLogo(ctx context.Context, clientID string, file *multipart.FileHeader) error {
	fileType := utils.GetFileExtension(file.Filename)
	if mimeType := utils.GetImageMimeType(fileType); mimeType == "" {
		return &common.FileTypeNotSupportedError{}
	}

	imagePath := common.EnvConfig.UploadPath + "/oidc-client-images/" + clientID + "." + fileType
	err := utils.SaveFile(file, imagePath)
	if err != nil {
		return err
	}

	tx := s.db.Begin()
	defer func() {
		tx.Rollback()
	}()

	var client model.OidcClient
	err = tx.
		WithContext(ctx).
		First(&client, "id = ?", clientID).
		Error
	if err != nil {
		return err
	}

	if client.ImageType != nil && fileType != *client.ImageType {
		oldImagePath := fmt.Sprintf("%s/oidc-client-images/%s.%s", common.EnvConfig.UploadPath, client.ID, *client.ImageType)
		if err := os.Remove(oldImagePath); err != nil {
			return err
		}
	}

	client.ImageType = &fileType
	err = tx.
		WithContext(ctx).
		Save(&client).
		Error
	if err != nil {
		return err
	}

	err = tx.Commit().Error
	if err != nil {
		return err
	}

	return nil
}

func (s *OidcService) DeleteClientLogo(ctx context.Context, clientID string) error {
	tx := s.db.Begin()
	defer func() {
		tx.Rollback()
	}()

	var client model.OidcClient
	err := tx.
		WithContext(ctx).
		First(&client, "id = ?", clientID).
		Error
	if err != nil {
		return err
	}

	if client.ImageType == nil {
		return errors.New("image not found")
	}

	client.ImageType = nil
	err = tx.
		WithContext(ctx).
		Save(&client).
		Error
	if err != nil {
		return err
	}

	imagePath := common.EnvConfig.UploadPath + "/oidc-client-images/" + client.ID + "." + *client.ImageType
	if err := os.Remove(imagePath); err != nil {
		return err
	}

	err = tx.Commit().Error
	if err != nil {
		return err
	}

	return nil
}

func (s *OidcService) GetUserClaimsForClient(ctx context.Context, userID string, clientID string) (map[string]interface{}, error) {
	tx := s.db.Begin()
	defer func() {
		tx.Rollback()
	}()

	claims, err := s.getUserClaimsForClientInternal(ctx, userID, clientID, s.db)
	if err != nil {
		return nil, err
	}

	err = tx.Commit().Error
	if err != nil {
		return nil, err
	}

	return claims, nil
}

func (s *OidcService) getUserClaimsForClientInternal(ctx context.Context, userID string, clientID string, tx *gorm.DB) (map[string]interface{}, error) {
	var authorizedOidcClient model.UserAuthorizedOidcClient
	err := tx.
		WithContext(ctx).
		Preload("User.UserGroups").
		First(&authorizedOidcClient, "user_id = ? AND client_id = ?", userID, clientID).
		Error
	if err != nil {
		return nil, err
	}

	user := authorizedOidcClient.User
	scopes := strings.Split(authorizedOidcClient.Scope, " ")

	claims := map[string]interface{}{
		"sub": user.ID,
	}

	if slices.Contains(scopes, "email") {
		claims["email"] = user.Email
		claims["email_verified"] = s.appConfigService.GetDbConfig().EmailsVerified.IsTrue()
	}

	if slices.Contains(scopes, "groups") {
		userGroups := make([]string, len(user.UserGroups))
		for i, group := range user.UserGroups {
			userGroups[i] = group.Name
		}
		claims["groups"] = userGroups
	}

	profileClaims := map[string]interface{}{
		"given_name":         user.FirstName,
		"family_name":        user.LastName,
		"name":               user.FullName(),
		"preferred_username": user.Username,
		"picture":            common.EnvConfig.AppURL + "/api/users/" + user.ID + "/profile-picture.png",
	}

	if slices.Contains(scopes, "profile") {
		// Add profile claims
		for k, v := range profileClaims {
			claims[k] = v
		}

		// Add custom claims
		customClaims, err := s.customClaimService.GetCustomClaimsForUserWithUserGroups(ctx, userID, tx)
		if err != nil {
			return nil, err
		}

		for _, customClaim := range customClaims {
			// The value of the custom claim can be a JSON object or a string
			var jsonValue interface{}
			err := json.Unmarshal([]byte(customClaim.Value), &jsonValue)
			if err == nil {
				// It's JSON so we store it as an object
				claims[customClaim.Key] = jsonValue
			} else {
				// Marshalling failed, so we store it as a string
				claims[customClaim.Key] = customClaim.Value
			}
		}
	}

	if slices.Contains(scopes, "email") {
		claims["email"] = user.Email
	}

	return claims, nil
}

func (s *OidcService) UpdateAllowedUserGroups(ctx context.Context, id string, input dto.OidcUpdateAllowedUserGroupsDto) (client model.OidcClient, err error) {
	tx := s.db.Begin()
	defer func() {
		tx.Rollback()
	}()

	client, err = s.getClientInternal(ctx, id, tx)
	if err != nil {
		return model.OidcClient{}, err
	}

	// Fetch the user groups based on UserGroupIDs in input
	var groups []model.UserGroup
	if len(input.UserGroupIDs) > 0 {
		err = tx.
			WithContext(ctx).
			Where("id IN (?)", input.UserGroupIDs).
			Find(&groups).
			Error
		if err != nil {
			return model.OidcClient{}, err
		}
	}

	// Replace the current user groups with the new set of user groups
	err = tx.
		WithContext(ctx).
		Model(&client).
		Association("AllowedUserGroups").
		Replace(groups)
	if err != nil {
		return model.OidcClient{}, err
	}

	// Save the updated client
	err = tx.
		WithContext(ctx).
		Save(&client).
		Error
	if err != nil {
		return model.OidcClient{}, err
	}

	err = tx.Commit().Error
	if err != nil {
		return model.OidcClient{}, err
	}

	return client, nil
}

// ValidateEndSession returns the logout callback URL for the client if all the validations pass
func (s *OidcService) ValidateEndSession(ctx context.Context, input dto.OidcLogoutDto, userID string) (string, error) {
	// If no ID token hint is provided, return an error
	if input.IdTokenHint == "" {
		return "", &common.TokenInvalidError{}
	}

	// If the ID token hint is provided, verify the ID token
	// Here we also accept expired ID tokens, which are fine per spec
	token, err := s.jwtService.VerifyIdToken(input.IdTokenHint, true)
	if err != nil {
		return "", &common.TokenInvalidError{}
	}

	// If the client ID is provided check if the client ID in the ID token matches the client ID in the request
	clientID, ok := token.Audience()
	if !ok || len(clientID) == 0 {
		return "", &common.TokenInvalidError{}
	}
	if input.ClientId != "" && clientID[0] != input.ClientId {
		return "", &common.OidcClientIdNotMatchingError{}
	}

	// Check if the user has authorized the client before
	var userAuthorizedOIDCClient model.UserAuthorizedOidcClient
	err = s.db.
		WithContext(ctx).
		Preload("Client").
		First(&userAuthorizedOIDCClient, "client_id = ? AND user_id = ?", clientID[0], userID).
		Error
	if err != nil {
		return "", &common.OidcMissingAuthorizationError{}
	}

	// If the client has no logout callback URLs, return an error
	if len(userAuthorizedOIDCClient.Client.LogoutCallbackURLs) == 0 {
		return "", &common.OidcNoCallbackURLError{}
	}

	callbackURL, err := s.getCallbackURL(userAuthorizedOIDCClient.Client.LogoutCallbackURLs, input.PostLogoutRedirectUri)
	if err != nil {
		return "", err
	}

	return callbackURL, nil

}

func (s *OidcService) createAuthorizationCode(ctx context.Context, clientID string, userID string, scope string, nonce string, codeChallenge string, codeChallengeMethod string, tx *gorm.DB) (string, error) {
	randomString, err := utils.GenerateRandomAlphanumericString(32)
	if err != nil {
		return "", err
	}

	codeChallengeMethodSha256 := strings.ToUpper(codeChallengeMethod) == "S256"

	oidcAuthorizationCode := model.OidcAuthorizationCode{
		ExpiresAt:                 datatype.DateTime(time.Now().Add(15 * time.Minute)),
		Code:                      randomString,
		ClientID:                  clientID,
		UserID:                    userID,
		Scope:                     scope,
		Nonce:                     nonce,
		CodeChallenge:             &codeChallenge,
		CodeChallengeMethodSha256: &codeChallengeMethodSha256,
	}

	err = tx.
		WithContext(ctx).
		Create(&oidcAuthorizationCode).
		Error
	if err != nil {
		return "", err
	}

	return randomString, nil
}

func (s *OidcService) validateCodeVerifier(codeVerifier, codeChallenge string, codeChallengeMethodSha256 bool) bool {
	if codeVerifier == "" || codeChallenge == "" {
		return false
	}

	if !codeChallengeMethodSha256 {
		return codeVerifier == codeChallenge
	}

	// Compute SHA-256 hash of the codeVerifier
	h := sha256.New()
	h.Write([]byte(codeVerifier))
	codeVerifierHash := h.Sum(nil)

	// Base64 URL encode the verifier hash
	encodedVerifierHash := base64.RawURLEncoding.EncodeToString(codeVerifierHash)

	return encodedVerifierHash == codeChallenge
}

func (s *OidcService) getCallbackURL(urls []string, inputCallbackURL string) (callbackURL string, err error) {
	if inputCallbackURL == "" {
		return urls[0], nil
	}

	for _, callbackPattern := range urls {
		regexPattern := "^" + strings.ReplaceAll(regexp.QuoteMeta(callbackPattern), `\*`, ".*") + "$"
		matched, err := regexp.MatchString(regexPattern, inputCallbackURL)
		if err != nil {
			return "", err
		}
		if matched {
			return inputCallbackURL, nil
		}
	}

	return "", &common.OidcInvalidCallbackURLError{}
}

<<<<<<< HEAD
func (s *OidcService) CreateDeviceAuthorization(input dto.OidcDeviceAuthorizationRequestDto) (*dto.OidcDeviceAuthorizationResponseDto, error) {
	// Verify client
	var client model.OidcClient
	if err := s.db.First(&client, "id = ?", input.ClientID).Error; err != nil {
		return nil, err
	}

	// Check if device code flow is enabled
	if !client.DeviceCodeEnabled {
		return nil, &common.OidcGrantTypeNotSupportedError{}
	}

	// Generate codes
	deviceCode, err := utils.GenerateRandomAlphanumericString(32)
	if err != nil {
		return nil, err
	}
	userCode, err := utils.GenerateRandomAlphanumericString(8)
	if err != nil {
		return nil, err
	}

	// Create device authorization
	deviceAuth := &model.OidcDeviceCode{
		DeviceCode:   deviceCode,
		UserCode:     userCode,
		Scope:        input.Scope,
		ExpiresAt:    datatype.DateTime(time.Now().Add(15 * time.Minute)),
		Interval:     5, // 5 seconds between polling
		IsAuthorized: false,
		ClientID:     client.ID,
	}

	if err := s.db.Create(deviceAuth).Error; err != nil {
		return nil, err
	}

	return &dto.OidcDeviceAuthorizationResponseDto{
		DeviceCode:              deviceCode,
		UserCode:                userCode,
		VerificationURI:         common.EnvConfig.AppURL + "/device",
		VerificationURIComplete: common.EnvConfig.AppURL + "/device?code=" + userCode,
		ExpiresIn:               900, // 15 minutes
		Interval:                5,
	}, nil
}

func (s *OidcService) VerifyDeviceCode(userCode string, userID string, ipAddress string, userAgent string) error {
	var deviceAuth model.OidcDeviceCode

	// Load device auth with Client relationship
	if err := s.db.Preload("Client.AllowedUserGroups").First(&deviceAuth, "user_code = ?", userCode).Error; err != nil {
		log.Printf("Error finding device code with user_code %s: %v", userCode, err)
		return err
	}

	if time.Now().After(deviceAuth.ExpiresAt.ToTime()) {
		return &common.OidcDeviceCodeExpiredError{}
	}

	// Check if the user group is allowed to authorize the client
	var user model.User
	if err := s.db.Preload("UserGroups").First(&user, "id = ?", userID).Error; err != nil {
		return err
	}

	if !s.IsUserGroupAllowedToAuthorize(user, deviceAuth.Client) {
		return &common.OidcAccessDeniedError{}
	}

	// Load device auth with Client relationship
	if err := s.db.Preload("Client").First(&deviceAuth, "user_code = ?", userCode).Error; err != nil {
		log.Printf("Error finding device code with user_code %s: %v", userCode, err)
		return err
	}

	if time.Now().After(deviceAuth.ExpiresAt.ToTime()) {
		return &common.OidcDeviceCodeExpiredError{}
	}

	// Do all the updates directly without a transaction first to debug
	deviceAuth.UserID = &userID
	deviceAuth.IsAuthorized = true

	if err := s.db.Save(&deviceAuth).Error; err != nil {
		log.Printf("Error saving device auth: %v", err)
		return err
	}

	// Verify the update was successful
	var verifiedAuth model.OidcDeviceCode
	if err := s.db.First(&verifiedAuth, "device_code = ?", deviceAuth.DeviceCode).Error; err != nil {
		log.Printf("Error verifying update: %v", err)
		return err
	}

	// Create user authorization if needed
	hasAuthorizedClient, err := s.HasAuthorizedClient(deviceAuth.ClientID, userID, deviceAuth.Scope)
	if err != nil {
		return err
	}

	if !hasAuthorizedClient {
		userAuthorizedClient := model.UserAuthorizedOidcClient{
			UserID:   userID,
			ClientID: deviceAuth.ClientID,
			Scope:    deviceAuth.Scope,
		}

		if err := s.db.Create(&userAuthorizedClient).Error; err != nil {
			if !errors.Is(err, gorm.ErrDuplicatedKey) {
				return err
			}
			// If duplicate, update scope
			if err := s.db.Model(&model.UserAuthorizedOidcClient{}).
				Where("user_id = ? AND client_id = ?", userID, deviceAuth.ClientID).
				Update("scope", deviceAuth.Scope).Error; err != nil {
				return err
			}
		}
		s.auditLogService.Create(model.AuditLogEventNewDeviceCodeAuthorization, ipAddress, userAgent, userID, model.AuditLogData{"clientName": deviceAuth.Client.Name})
	} else {
		s.auditLogService.Create(model.AuditLogEventDeviceCodeAuthorization, ipAddress, userAgent, userID, model.AuditLogData{"clientName": deviceAuth.Client.Name})
	}

	return nil
}

func (s *OidcService) PollDeviceCode(input dto.OidcDeviceTokenRequestDto) (string, string, error) {
	var deviceAuth model.OidcDeviceCode

	// Load device auth with User relationship
	if err := s.db.Preload("User").First(&deviceAuth, "device_code = ? AND client_id = ?", input.DeviceCode, input.ClientID).Error; err != nil {
		if errors.Is(err, gorm.ErrRecordNotFound) {
			return "", "", &common.OidcInvalidDeviceCodeError{}
		}
		return "", "", err
	}

	// Check expiration
	if time.Now().After(deviceAuth.ExpiresAt.ToTime()) {
		return "", "", &common.OidcDeviceCodeExpiredError{}
	}

	// Check if authorized
	if !deviceAuth.IsAuthorized || deviceAuth.UserID == nil {
		return "", "", &common.OidcAuthorizationPendingError{}
	}

	// Check polling interval - make sure LastPollTime is not nil before comparing
	if deviceAuth.LastPollTime != nil {
		interval := time.Duration(deviceAuth.Interval) * time.Second
		timeSinceLastPoll := time.Since(*deviceAuth.LastPollTime)
		if timeSinceLastPoll < interval {
			log.Printf("Polling too frequently - last poll: %v, interval: %v, time since: %v",
				*deviceAuth.LastPollTime, interval, timeSinceLastPoll)
			return "", "", &common.OidcSlowDownError{}
		}
	}

	// Update last poll time
	now := time.Now()
	deviceAuth.LastPollTime = &now
	if err := s.db.Save(&deviceAuth).Error; err != nil {
		return "", "", err
	}

	// Get user claims - ensure UserID is not nil (extra safety check)
	if deviceAuth.UserID == nil {
		return "", "", &common.OidcAuthorizationPendingError{}
	}

	userClaims, err := s.GetUserClaimsForClient(*deviceAuth.UserID, deviceAuth.ClientID)
	if err != nil {
		return "", "", err
	}

	// Generate tokens
	idToken, err := s.jwtService.GenerateIDToken(userClaims, deviceAuth.ClientID, "")
	if err != nil {
		return "", "", err
	}

	accessToken, err := s.jwtService.GenerateOauthAccessToken(deviceAuth.User, deviceAuth.ClientID)
	if err != nil {
		return "", "", err
	}

	// Delete the used device code
	if err := s.db.Delete(&deviceAuth).Error; err != nil {
		return "", "", err
	}

	return idToken, accessToken, nil
}

func (s *OidcService) GetDeviceCodeInfo(userCode string, userID string) (*dto.DeviceCodeInfoDto, error) {
	var deviceAuth model.OidcDeviceCode
	if err := s.db.Preload("Client").First(&deviceAuth, "user_code = ?", userCode).Error; err != nil {
		return nil, err
	}

	if time.Now().After(deviceAuth.ExpiresAt.ToTime()) {
		return nil, &common.OidcDeviceCodeExpiredError{}
	}

	// Check if the user has already authorized this client with this scope
	hasAuthorizedClient := false
	if userID != "" {
		var err error
		hasAuthorizedClient, err = s.HasAuthorizedClient(deviceAuth.ClientID, userID, deviceAuth.Scope)
		if err != nil {
			return nil, err
		}
	}

	return &dto.DeviceCodeInfoDto{
		ClientID:              deviceAuth.ClientID,
		ClientName:            deviceAuth.Client.Name,
		Scope:                 deviceAuth.Scope,
		AuthorizationRequired: !hasAuthorizedClient,
	}, nil
=======
func (s *OidcService) createRefreshToken(ctx context.Context, clientID string, userID string, scope string, tx *gorm.DB) (string, error) {
	refreshToken, err := utils.GenerateRandomAlphanumericString(40)
	if err != nil {
		return "", err
	}

	// Compute the hash of the refresh token to store in the DB
	// Refresh tokens are pretty long already, so a "simple" SHA-256 hash is enough
	refreshTokenHash := utils.CreateSha256Hash(refreshToken)

	m := model.OidcRefreshToken{
		ExpiresAt: datatype.DateTime(time.Now().Add(30 * 24 * time.Hour)), // 30 days
		Token:     refreshTokenHash,
		ClientID:  clientID,
		UserID:    userID,
		Scope:     scope,
	}

	err = tx.
		WithContext(ctx).
		Create(&m).
		Error
	if err != nil {
		return "", err
	}

	return refreshToken, nil
>>>>>>> 76b753f9
}<|MERGE_RESOLUTION|>--- conflicted
+++ resolved
@@ -181,77 +181,82 @@
 	return isAllowedToAuthorize
 }
 
-<<<<<<< HEAD
-func (s *OidcService) CreateTokens(code, grantType, clientID, clientSecret, codeVerifier, deviceCode string) (string, string, error) {
-	// Handle device authorization grant
-	if grantType == "urn:ietf:params:oauth:grant-type:device_code" {
-		if deviceCode == "" {
-			return "", "", &common.ValidationError{Message: "device_code is required"}
-		}
-
-		// Get the device authorization from database with explicit query conditions
-		var deviceAuth model.OidcDeviceCode
-		if err := s.db.Preload("User").Where("device_code = ? AND client_id = ?", deviceCode, clientID).First(&deviceAuth).Error; err != nil {
-			if errors.Is(err, gorm.ErrRecordNotFound) {
-				return "", "", &common.OidcInvalidDeviceCodeError{}
-			}
-			return "", "", err
-		}
-
-		// Check if device code has expired
-		if time.Now().After(deviceAuth.ExpiresAt.ToTime()) {
-			return "", "", &common.OidcDeviceCodeExpiredError{}
-		}
-
-		// Check if device code has been authorized
-		if !deviceAuth.IsAuthorized || deviceAuth.UserID == nil {
-			return "", "", &common.OidcAuthorizationPendingError{}
-		}
-
-		// Get user claims for the ID token - ensure UserID is not nil
-		if deviceAuth.UserID == nil {
-			return "", "", &common.OidcAuthorizationPendingError{}
-		}
-
-		userClaims, err := s.GetUserClaimsForClient(*deviceAuth.UserID, clientID)
-		if err != nil {
-			return "", "", err
-		}
-
-		// Explicitly use the input clientID for the audience claim to ensure consistency
-		idToken, err := s.jwtService.GenerateIDToken(userClaims, clientID, "")
-		if err != nil {
-			return "", "", err
-		}
-
-		accessToken, err := s.jwtService.GenerateOauthAccessToken(deviceAuth.User, clientID)
-		if err != nil {
-			return "", "", err
-		}
-
-		// Delete the used device code
-		if err := s.db.Delete(&deviceAuth).Error; err != nil {
-			return "", "", err
-		}
-
-		return idToken, accessToken, nil
-	}
-
-	// Existing authorization code flow logic
-	if grantType != "authorization_code" {
-		return "", "", &common.OidcGrantTypeNotSupportedError{}
-=======
-func (s *OidcService) CreateTokens(ctx context.Context, code, grantType, clientID, clientSecret, codeVerifier, refreshToken string) (idToken string, accessToken string, newRefreshToken string, exp int, err error) {
-	switch grantType {
+func (s *OidcService) CreateTokens(ctx context.Context, input dto.OidcCreateTokensDto) (idToken string, accessToken string, newRefreshToken string, exp int, err error) {
+	switch input.GrantType {
 	case "authorization_code":
-		return s.createTokenFromAuthorizationCode(ctx, code, clientID, clientSecret, codeVerifier)
+		return s.createTokenFromAuthorizationCode(ctx, input.Code, input.ClientID, input.ClientSecret, input.CodeVerifier)
 	case "refresh_token":
-		accessToken, newRefreshToken, exp, err = s.createTokenFromRefreshToken(ctx, refreshToken, clientID, clientSecret)
+		accessToken, newRefreshToken, exp, err = s.createTokenFromRefreshToken(ctx, input.RefreshToken, input.ClientID, input.ClientSecret)
 		return "", accessToken, newRefreshToken, exp, err
+	case "urn:ietf:params:oauth:grant-type:device_code":
+		return s.createTokenFromDeviceCode(ctx, input.DeviceCode, input.ClientID)
 	default:
 		return "", "", "", 0, &common.OidcGrantTypeNotSupportedError{}
->>>>>>> 76b753f9
-	}
+	}
+}
+
+func (s *OidcService) createTokenFromDeviceCode(ctx context.Context, deviceCode, clientID string) (idToken string, accessToken string, refreshToken string, exp int, err error) {
+	// Handle device authorization grant
+	if deviceCode == "" {
+		return "", "", "", 0, &common.ValidationError{Message: "device_code is required"}
+	}
+
+	tx := s.db.Begin()
+	defer func() {
+		tx.Rollback()
+	}()
+
+	// Get the device authorization from database with explicit query conditions
+	var deviceAuth model.OidcDeviceCode
+	if err := tx.WithContext(ctx).Preload("User").Where("device_code = ? AND client_id = ?", deviceCode, clientID).First(&deviceAuth).Error; err != nil {
+		if errors.Is(err, gorm.ErrRecordNotFound) {
+			return "", "", "", 0, &common.OidcInvalidDeviceCodeError{}
+		}
+		return "", "", "", 0, err
+	}
+
+	// Check if device code has expired
+	if time.Now().After(deviceAuth.ExpiresAt.ToTime()) {
+		return "", "", "", 0, &common.OidcDeviceCodeExpiredError{}
+	}
+
+	// Check if device code has been authorized
+	if !deviceAuth.IsAuthorized || deviceAuth.UserID == nil {
+		return "", "", "", 0, &common.OidcAuthorizationPendingError{}
+	}
+
+	// Get user claims for the ID token - ensure UserID is not nil
+	if deviceAuth.UserID == nil {
+		return "", "", "", 0, &common.OidcAuthorizationPendingError{}
+	}
+
+	userClaims, err := s.getUserClaimsForClientInternal(ctx, *deviceAuth.UserID, clientID, tx)
+	if err != nil {
+		return "", "", "", 0, err
+	}
+
+	// Explicitly use the input clientID for the audience claim to ensure consistency
+	idToken, err = s.jwtService.GenerateIDToken(userClaims, clientID, "")
+	if err != nil {
+		return "", "", "", 0, err
+	}
+
+	refreshToken, err = s.createRefreshToken(ctx, clientID, *deviceAuth.UserID, deviceAuth.Scope, tx)
+	if err != nil {
+		return "", "", "", 0, err
+	}
+
+	accessToken, err = s.jwtService.GenerateOauthAccessToken(deviceAuth.User, clientID)
+	if err != nil {
+		return "", "", "", 0, err
+	}
+
+	// Delete the used device code
+	if err := tx.WithContext(ctx).Delete(&deviceAuth).Error; err != nil {
+		return "", "", "", 0, err
+	}
+
+	return idToken, accessToken, refreshToken, 3600, nil
 }
 
 func (s *OidcService) createTokenFromAuthorizationCode(ctx context.Context, code, clientID, clientSecret, codeVerifier string) (idToken string, accessToken string, refreshToken string, exp int, err error) {
@@ -1032,7 +1037,6 @@
 	return "", &common.OidcInvalidCallbackURLError{}
 }
 
-<<<<<<< HEAD
 func (s *OidcService) CreateDeviceAuthorization(input dto.OidcDeviceAuthorizationRequestDto) (*dto.OidcDeviceAuthorizationResponseDto, error) {
 	// Verify client
 	var client model.OidcClient
@@ -1080,11 +1084,16 @@
 	}, nil
 }
 
-func (s *OidcService) VerifyDeviceCode(userCode string, userID string, ipAddress string, userAgent string) error {
+func (s *OidcService) VerifyDeviceCode(ctx context.Context, userCode string, userID string, ipAddress string, userAgent string) error {
 	var deviceAuth model.OidcDeviceCode
 
+	tx := s.db.Begin()
+	defer func() {
+		tx.Rollback()
+	}()
+
 	// Load device auth with Client relationship
-	if err := s.db.Preload("Client.AllowedUserGroups").First(&deviceAuth, "user_code = ?", userCode).Error; err != nil {
+	if err := tx.WithContext(ctx).Preload("Client.AllowedUserGroups").First(&deviceAuth, "user_code = ?", userCode).Error; err != nil {
 		log.Printf("Error finding device code with user_code %s: %v", userCode, err)
 		return err
 	}
@@ -1095,7 +1104,7 @@
 
 	// Check if the user group is allowed to authorize the client
 	var user model.User
-	if err := s.db.Preload("UserGroups").First(&user, "id = ?", userID).Error; err != nil {
+	if err := tx.WithContext(ctx).Preload("UserGroups").First(&user, "id = ?", userID).Error; err != nil {
 		return err
 	}
 
@@ -1104,7 +1113,7 @@
 	}
 
 	// Load device auth with Client relationship
-	if err := s.db.Preload("Client").First(&deviceAuth, "user_code = ?", userCode).Error; err != nil {
+	if err := tx.WithContext(ctx).Preload("Client").First(&deviceAuth, "user_code = ?", userCode).Error; err != nil {
 		log.Printf("Error finding device code with user_code %s: %v", userCode, err)
 		return err
 	}
@@ -1117,20 +1126,20 @@
 	deviceAuth.UserID = &userID
 	deviceAuth.IsAuthorized = true
 
-	if err := s.db.Save(&deviceAuth).Error; err != nil {
+	if err := tx.WithContext(ctx).Save(&deviceAuth).Error; err != nil {
 		log.Printf("Error saving device auth: %v", err)
 		return err
 	}
 
 	// Verify the update was successful
 	var verifiedAuth model.OidcDeviceCode
-	if err := s.db.First(&verifiedAuth, "device_code = ?", deviceAuth.DeviceCode).Error; err != nil {
+	if err := tx.WithContext(ctx).First(&verifiedAuth, "device_code = ?", deviceAuth.DeviceCode).Error; err != nil {
 		log.Printf("Error verifying update: %v", err)
 		return err
 	}
 
 	// Create user authorization if needed
-	hasAuthorizedClient, err := s.HasAuthorizedClient(deviceAuth.ClientID, userID, deviceAuth.Scope)
+	hasAuthorizedClient, err := s.hasAuthorizedClientInternal(ctx, deviceAuth.ClientID, userID, deviceAuth.Scope, tx)
 	if err != nil {
 		return err
 	}
@@ -1153,19 +1162,23 @@
 				return err
 			}
 		}
-		s.auditLogService.Create(model.AuditLogEventNewDeviceCodeAuthorization, ipAddress, userAgent, userID, model.AuditLogData{"clientName": deviceAuth.Client.Name})
+		s.auditLogService.Create(ctx, model.AuditLogEventNewDeviceCodeAuthorization, ipAddress, userAgent, userID, model.AuditLogData{"clientName": deviceAuth.Client.Name}, tx)
 	} else {
-		s.auditLogService.Create(model.AuditLogEventDeviceCodeAuthorization, ipAddress, userAgent, userID, model.AuditLogData{"clientName": deviceAuth.Client.Name})
+		s.auditLogService.Create(ctx, model.AuditLogEventDeviceCodeAuthorization, ipAddress, userAgent, userID, model.AuditLogData{"clientName": deviceAuth.Client.Name}, tx)
 	}
 
 	return nil
 }
 
-func (s *OidcService) PollDeviceCode(input dto.OidcDeviceTokenRequestDto) (string, string, error) {
+func (s *OidcService) PollDeviceCode(ctx context.Context, input dto.OidcDeviceTokenRequestDto) (string, string, error) {
+	tx := s.db.Begin()
+	defer func() {
+		tx.Rollback()
+	}()
+
 	var deviceAuth model.OidcDeviceCode
-
 	// Load device auth with User relationship
-	if err := s.db.Preload("User").First(&deviceAuth, "device_code = ? AND client_id = ?", input.DeviceCode, input.ClientID).Error; err != nil {
+	if err := tx.WithContext(ctx).Preload("User").First(&deviceAuth, "device_code = ? AND client_id = ?", input.DeviceCode, input.ClientID).Error; err != nil {
 		if errors.Is(err, gorm.ErrRecordNotFound) {
 			return "", "", &common.OidcInvalidDeviceCodeError{}
 		}
@@ -1185,7 +1198,7 @@
 	// Check polling interval - make sure LastPollTime is not nil before comparing
 	if deviceAuth.LastPollTime != nil {
 		interval := time.Duration(deviceAuth.Interval) * time.Second
-		timeSinceLastPoll := time.Since(*deviceAuth.LastPollTime)
+		timeSinceLastPoll := time.Since(deviceAuth.LastPollTime.ToTime())
 		if timeSinceLastPoll < interval {
 			log.Printf("Polling too frequently - last poll: %v, interval: %v, time since: %v",
 				*deviceAuth.LastPollTime, interval, timeSinceLastPoll)
@@ -1194,9 +1207,8 @@
 	}
 
 	// Update last poll time
-	now := time.Now()
-	deviceAuth.LastPollTime = &now
-	if err := s.db.Save(&deviceAuth).Error; err != nil {
+	deviceAuth.LastPollTime = utils.Ptr(datatype.DateTime(time.Now()))
+	if err := tx.WithContext(ctx).Save(&deviceAuth).Error; err != nil {
 		return "", "", err
 	}
 
@@ -1205,7 +1217,7 @@
 		return "", "", &common.OidcAuthorizationPendingError{}
 	}
 
-	userClaims, err := s.GetUserClaimsForClient(*deviceAuth.UserID, deviceAuth.ClientID)
+	userClaims, err := s.getUserClaimsForClientInternal(ctx, *deviceAuth.UserID, deviceAuth.ClientID, tx)
 	if err != nil {
 		return "", "", err
 	}
@@ -1222,14 +1234,14 @@
 	}
 
 	// Delete the used device code
-	if err := s.db.Delete(&deviceAuth).Error; err != nil {
+	if err := tx.WithContext(ctx).Delete(&deviceAuth).Error; err != nil {
 		return "", "", err
 	}
 
 	return idToken, accessToken, nil
 }
 
-func (s *OidcService) GetDeviceCodeInfo(userCode string, userID string) (*dto.DeviceCodeInfoDto, error) {
+func (s *OidcService) GetDeviceCodeInfo(ctx context.Context, userCode string, userID string) (*dto.DeviceCodeInfoDto, error) {
 	var deviceAuth model.OidcDeviceCode
 	if err := s.db.Preload("Client").First(&deviceAuth, "user_code = ?", userCode).Error; err != nil {
 		return nil, err
@@ -1243,7 +1255,7 @@
 	hasAuthorizedClient := false
 	if userID != "" {
 		var err error
-		hasAuthorizedClient, err = s.HasAuthorizedClient(deviceAuth.ClientID, userID, deviceAuth.Scope)
+		hasAuthorizedClient, err = s.hasAuthorizedClientInternal(ctx, deviceAuth.ClientID, userID, deviceAuth.Scope, s.db)
 		if err != nil {
 			return nil, err
 		}
@@ -1255,7 +1267,8 @@
 		Scope:                 deviceAuth.Scope,
 		AuthorizationRequired: !hasAuthorizedClient,
 	}, nil
-=======
+}
+
 func (s *OidcService) createRefreshToken(ctx context.Context, clientID string, userID string, scope string, tx *gorm.DB) (string, error) {
 	refreshToken, err := utils.GenerateRandomAlphanumericString(40)
 	if err != nil {
@@ -1283,5 +1296,4 @@
 	}
 
 	return refreshToken, nil
->>>>>>> 76b753f9
 }