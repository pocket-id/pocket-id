--- conflicted
+++ resolved
@@ -328,12 +328,8 @@
 	return token, nil
 }
 
-<<<<<<< HEAD
-func (s *JwtService) GenerateOAuthAccessToken(user model.User, clientID string) (string, error) {
-=======
-// BuildOauthAccessToken creates an OAuth access token with all claims
-func (s *JwtService) BuildOauthAccessToken(user model.User, clientID string) (jwt.Token, error) {
->>>>>>> f4af35f8
+// BuildOAuthAccessToken creates an OAuth access token with all claims
+func (s *JwtService) BuildOAuthAccessToken(user model.User, clientID string) (jwt.Token, error) {
 	now := time.Now()
 	token, err := jwt.NewBuilder().
 		Subject(user.ID).
@@ -358,9 +354,9 @@
 	return token, nil
 }
 
-// GenerateOauthAccessToken creates and signs an OAuth access token
-func (s *JwtService) GenerateOauthAccessToken(user model.User, clientID string) (string, error) {
-	token, err := s.BuildOauthAccessToken(user, clientID)
+// GenerateOAuthAccessToken creates and signs an OAuth access token
+func (s *JwtService) GenerateOAuthAccessToken(user model.User, clientID string) (string, error) {
+	token, err := s.BuildOAuthAccessToken(user, clientID)
 	if err != nil {
 		return "", err
 	}
