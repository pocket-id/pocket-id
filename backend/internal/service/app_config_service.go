--- conflicted
+++ resolved
@@ -73,15 +73,7 @@
 		IsInternal:   true,
 		DefaultValue: "svg",
 	},
-<<<<<<< HEAD
-=======
-	// Email
-	EmailEnabled: model.AppConfigVariable{
-		Key:          "emailEnabled",
-		Type:         "bool",
-		DefaultValue: "false",
-	},
->>>>>>> 5101b14e
+    // Email
 	SmtpHost: model.AppConfigVariable{
 		Key:  "smtpHost",
 		Type: "string",
@@ -112,8 +104,7 @@
 		Type:         "bool",
 		DefaultValue: "false",
 	},
-<<<<<<< HEAD
-	EmailLoginNotificationEnabled: model.AppConfigVariable{
+    EmailLoginNotificationEnabled: model.AppConfigVariable{
 		Key:          "emailLoginNotificationEnabled",
 		Type:         "bool",
 		DefaultValue: "false",
@@ -124,7 +115,6 @@
 		IsPublic:     true,
 		DefaultValue: "false",
 	},
-=======
 	// LDAP
 	LdapEnabled: model.AppConfigVariable{
 		Key:          "ldapEnabled",
@@ -184,7 +174,6 @@
 		Key:  "ldapAttributeAdminGroup",
 		Type: "string",
 	},
->>>>>>> 5101b14e
 }
 
 func (s *AppConfigService) UpdateAppConfig(input dto.AppConfigUpdateDto) ([]model.AppConfigVariable, error) {
