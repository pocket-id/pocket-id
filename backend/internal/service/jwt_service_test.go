package service

import (
	"context"
	"crypto/ecdsa"
	"crypto/ed25519"
	"crypto/elliptic"
	"crypto/rand"
	"crypto/rsa"
	"sync"
	"testing"
	"time"

	"github.com/lestrrat-go/jwx/v3/jwa"
	"github.com/lestrrat-go/jwx/v3/jwk"
	"github.com/lestrrat-go/jwx/v3/jwt"
	"github.com/stretchr/testify/assert"
	"github.com/stretchr/testify/require"
	"gorm.io/gorm"

	"github.com/pocket-id/pocket-id/backend/internal/common"
	"github.com/pocket-id/pocket-id/backend/internal/model"
	"github.com/pocket-id/pocket-id/backend/internal/utils"
	jwkutils "github.com/pocket-id/pocket-id/backend/internal/utils/jwk"
	testutils "github.com/pocket-id/pocket-id/backend/internal/utils/testing"
)

const testEncryptionKey = "0123456789abcdef0123456789abcdef"

func newTestEnvConfig() *common.EnvConfigSchema {
	return &common.EnvConfigSchema{
		AppURL:        "https://test.example.com",
		EncryptionKey: []byte(testEncryptionKey),
	}
}

func initJwtService(t *testing.T, db *gorm.DB, appConfig *AppConfigService, envConfig *common.EnvConfigSchema) *JwtService {
	t.Helper()

	service := &JwtService{}
	err := service.init(db, appConfig, envConfig)
	require.NoError(t, err, "Failed to initialize JWT service")

	return service
}

func setupJwtService(t *testing.T, appConfig *AppConfigService) (*JwtService, *gorm.DB, *common.EnvConfigSchema) {
	t.Helper()

	db := testutils.NewDatabaseForTest(t)
	envConfig := newTestEnvConfig()

	return initJwtService(t, db, appConfig, envConfig), db, envConfig
}

func newTestDbAndEnv(t *testing.T) (*gorm.DB, *common.EnvConfigSchema) {
	t.Helper()

	return testutils.NewDatabaseForTest(t), newTestEnvConfig()
}

func saveKeyToDatabase(t *testing.T, db *gorm.DB, envConfig *common.EnvConfigSchema, appConfig *AppConfigService, key jwk.Key) string {
	t.Helper()

	keyProvider, err := jwkutils.GetKeyProvider(db, envConfig, appConfig.GetDbConfig().InstanceID.Value)
	require.NoError(t, err, "Failed to init key provider")

	err = keyProvider.SaveKey(key)
	require.NoError(t, err, "Failed to save key")

	kid, ok := key.KeyID()
	require.True(t, ok, "Key ID must be set")
	require.NotEmpty(t, kid, "Key ID must not be empty")

	return kid
}

func TestJwtService_Init(t *testing.T) {
	mockConfig := NewTestAppConfigService(&model.AppConfig{
		SessionDuration: model.AppConfigVariable{Value: "60"}, // 60 minutes
	})

	t.Run("should generate new key when none exists", func(t *testing.T) {
		db := testutils.NewDatabaseForTest(t)
		mockEnvConfig := newTestEnvConfig()

		// Initialize the JWT service
<<<<<<< HEAD
		service := &JwtService{}
		err := service.init(mockConfig, mockEnvConfig)
		require.NoError(t, err, "Failed to initialize JWT service")
=======
		service := initJwtService(t, db, mockConfig, mockEnvConfig)
>>>>>>> e2282289

		// Verify the private key was set
		require.NotNil(t, service.privateKey, "Private key should be set")

		// Verify the key has been persisted in the database
		keyProvider, err := jwkutils.GetKeyProvider(db, mockEnvConfig, mockConfig.GetDbConfig().InstanceID.Value)
		require.NoError(t, err, "Failed to init key provider")
		key, err := keyProvider.LoadKey()
		require.NoError(t, err, "Failed to load key from provider")
		require.NotNil(t, key, "Key should be present in the database")

		// Key should have required properties
		keyID, ok := key.KeyID()
		assert.True(t, ok, "Key should have a key ID")
		assert.NotEmpty(t, keyID)

		keyUsage, ok := key.KeyUsage()
		assert.True(t, ok, "Key should have a key usage")
		assert.Equal(t, KeyUsageSigning, keyUsage)
	})

	t.Run("should load existing JWK key", func(t *testing.T) {
		db := testutils.NewDatabaseForTest(t)
		mockEnvConfig := newTestEnvConfig()

		// First create a service to generate a key
<<<<<<< HEAD
		firstService := &JwtService{}
		err := firstService.init(mockConfig, mockEnvConfig)
		require.NoError(t, err)
=======
		firstService := initJwtService(t, db, mockConfig, mockEnvConfig)
>>>>>>> e2282289

		// Get the key ID of the first service
		origKeyID, ok := firstService.privateKey.KeyID()
		require.True(t, ok)

		// Now create a new service that should load the existing key
<<<<<<< HEAD
		secondService := &JwtService{}
		err = secondService.init(mockConfig, mockEnvConfig)
		require.NoError(t, err)
=======
		secondService := initJwtService(t, db, mockConfig, mockEnvConfig)
>>>>>>> e2282289

		// Verify the loaded key has the same ID as the original
		loadedKeyID, ok := secondService.privateKey.KeyID()
		require.True(t, ok)
		assert.Equal(t, origKeyID, loadedKeyID, "Loaded key should have the same ID as the original")
	})

	t.Run("should load existing JWK for ECDSA keys", func(t *testing.T) {
		db := testutils.NewDatabaseForTest(t)
		mockEnvConfig := newTestEnvConfig()

		// Create a new JWK and save it to the database
		origKeyID := createECDSAKeyJWK(t, db, mockEnvConfig, mockConfig)

		// Now create a new service that should load the existing key
<<<<<<< HEAD
		svc := &JwtService{}
		err := svc.init(mockConfig, mockEnvConfig)
		require.NoError(t, err)
=======
		svc := initJwtService(t, db, mockConfig, mockEnvConfig)
>>>>>>> e2282289

		// Ensure loaded key has the right algorithm
		alg, ok := svc.privateKey.Algorithm()
		_ = assert.True(t, ok) &&
			assert.Equal(t, jwa.ES256().String(), alg.String(), "Loaded key has the incorrect algorithm")

		// Verify the loaded key has the same ID as the original
		loadedKeyID, ok := svc.privateKey.KeyID()
		_ = assert.True(t, ok) &&
			assert.Equal(t, origKeyID, loadedKeyID, "Loaded key should have the same ID as the original")
	})

	t.Run("should load existing JWK for EdDSA keys", func(t *testing.T) {
		db := testutils.NewDatabaseForTest(t)
		mockEnvConfig := newTestEnvConfig()

		// Create a new JWK and save it to the database
		origKeyID := createEdDSAKeyJWK(t, db, mockEnvConfig, mockConfig)

		// Now create a new service that should load the existing key
<<<<<<< HEAD
		svc := &JwtService{}
		err := svc.init(mockConfig, mockEnvConfig)
		require.NoError(t, err)
=======
		svc := initJwtService(t, db, mockConfig, mockEnvConfig)
>>>>>>> e2282289

		// Ensure loaded key has the right algorithm and curve
		alg, ok := svc.privateKey.Algorithm()
		_ = assert.True(t, ok) &&
			assert.Equal(t, jwa.EdDSA().String(), alg.String(), "Loaded key has the incorrect algorithm")

		var curve jwa.EllipticCurveAlgorithm
		err := svc.privateKey.Get("crv", &curve)
		_ = assert.NoError(t, err, "Failed to get 'crv' claim") &&
			assert.Equal(t, jwa.Ed25519().String(), curve.String(), "Curve does not match expected value")

		// Verify the loaded key has the same ID as the original
		loadedKeyID, ok := svc.privateKey.KeyID()
		_ = assert.True(t, ok) &&
			assert.Equal(t, origKeyID, loadedKeyID, "Loaded key should have the same ID as the original")
	})
}

func TestJwtService_GetPublicJWK(t *testing.T) {
	mockConfig := NewTestAppConfigService(&model.AppConfig{
		SessionDuration: model.AppConfigVariable{Value: "60"}, // 60 minutes
	})

	t.Run("returns public key when private key is initialized", func(t *testing.T) {
<<<<<<< HEAD
		// Create a temporary directory for the test
		tempDir := t.TempDir()

		// Setup the environment variable required by the token verification
		mockEnvConfig := &common.EnvConfigSchema{
			AppURL:      "https://test.example.com",
			KeysStorage: "file",
			KeysPath:    tempDir,
		}

		// Create a JWT service with initialized key
		service := &JwtService{}
		err := service.init(mockConfig, mockEnvConfig)
		require.NoError(t, err, "Failed to initialize JWT service")
=======
		service, _, _ := setupJwtService(t, mockConfig)
>>>>>>> e2282289

		// Get the JWK (public key)
		publicKey, err := service.GetPublicJWK()
		require.NoError(t, err, "GetPublicJWK should not return an error when private key is initialized")

		// Verify the returned key is valid
		require.NotNil(t, publicKey, "Public key should not be nil")

		// Validate it's actually a public key
		isPrivate, err := jwk.IsPrivateKey(publicKey)
		require.NoError(t, err)
		assert.False(t, isPrivate, "Returned key should be a public key")

		// Check that key has required properties
		keyID, ok := publicKey.KeyID()
		require.True(t, ok, "Public key should have a key ID")
		assert.NotEmpty(t, keyID, "Key ID should not be empty")

		alg, ok := publicKey.Algorithm()
		require.True(t, ok, "Public key should have an algorithm")
		assert.Equal(t, "RS256", alg.String(), "Algorithm should be RS256")
	})

	t.Run("returns public key when ECDSA private key is initialized", func(t *testing.T) {
		db := testutils.NewDatabaseForTest(t)
		mockEnvConfig := newTestEnvConfig()

		// Create an ECDSA key and save it in the database
		originalKeyID := createECDSAKeyJWK(t, db, mockEnvConfig, mockConfig)

		// Create a JWT service that loads the ECDSA key
<<<<<<< HEAD
		service := &JwtService{}
		err := service.init(mockConfig, mockEnvConfig)
		require.NoError(t, err, "Failed to initialize JWT service")
=======
		service := initJwtService(t, db, mockConfig, mockEnvConfig)
>>>>>>> e2282289

		// Get the JWK (public key)
		publicKey, err := service.GetPublicJWK()
		require.NoError(t, err, "GetPublicJWK should not return an error when private key is initialized")

		// Verify the returned key is valid
		require.NotNil(t, publicKey, "Public key should not be nil")

		// Validate it's actually a public key
		isPrivate, err := jwk.IsPrivateKey(publicKey)
		require.NoError(t, err)
		assert.False(t, isPrivate, "Returned key should be a public key")

		// Check that key has required properties
		keyID, ok := publicKey.KeyID()
		require.True(t, ok, "Public key should have a key ID")
		assert.Equal(t, originalKeyID, keyID, "Key ID should match the original key ID")

		// Check that the key type is EC
		assert.Equal(t, "EC", publicKey.KeyType().String(), "Key type should be EC")

		// Check that the algorithm is ES256
		alg, ok := publicKey.Algorithm()
		require.True(t, ok, "Public key should have an algorithm")
		assert.Equal(t, "ES256", alg.String(), "Algorithm should be ES256")
	})

	t.Run("returns public key when EdDSA private key is initialized", func(t *testing.T) {
		db := testutils.NewDatabaseForTest(t)
		mockEnvConfig := newTestEnvConfig()

		// Create an EdDSA key and save it in the database
		originalKeyID := createEdDSAKeyJWK(t, db, mockEnvConfig, mockConfig)

		// Create a JWT service that loads the EdDSA key
<<<<<<< HEAD
		service := &JwtService{}
		err := service.init(mockConfig, mockEnvConfig)
		require.NoError(t, err, "Failed to initialize JWT service")
=======
		service := initJwtService(t, db, mockConfig, mockEnvConfig)
>>>>>>> e2282289

		// Get the JWK (public key)
		publicKey, err := service.GetPublicJWK()
		require.NoError(t, err, "GetPublicJWK should not return an error when private key is initialized")

		// Verify the returned key is valid
		require.NotNil(t, publicKey, "Public key should not be nil")

		// Validate it's actually a public key
		isPrivate, err := jwk.IsPrivateKey(publicKey)
		require.NoError(t, err)
		assert.False(t, isPrivate, "Returned key should be a public key")

		// Check that key has required properties
		keyID, ok := publicKey.KeyID()
		require.True(t, ok, "Public key should have a key ID")
		assert.Equal(t, originalKeyID, keyID, "Key ID should match the original key ID")

		// Check that the key type is OKP
		assert.Equal(t, "OKP", publicKey.KeyType().String(), "Key type should be OKP")

		// Check that the algorithm is EdDSA
		alg, ok := publicKey.Algorithm()
		require.True(t, ok, "Public key should have an algorithm")
		assert.Equal(t, "EdDSA", alg.String(), "Algorithm should be EdDSA")
	})

	t.Run("returns error when private key is not initialized", func(t *testing.T) {
		// Create a service with nil private key
		service := &JwtService{
			privateKey: nil,
		}

		// Try to get the JWK
		publicKey, err := service.GetPublicJWK()

		// Verify it returns an error
		require.Error(t, err, "GetPublicJWK should return an error when private key is nil")
		assert.Contains(t, err.Error(), "key is not initialized", "Error message should indicate key is not initialized")
		assert.Nil(t, publicKey, "Public key should be nil when there's an error")
	})
}

func TestGenerateVerifyAccessToken(t *testing.T) {
	mockConfig := NewTestAppConfigService(&model.AppConfig{
		SessionDuration: model.AppConfigVariable{Value: "60"}, // 60 minutes
	})

	t.Run("generates token for regular user", func(t *testing.T) {
<<<<<<< HEAD
		// Create a JWT service
		service := &JwtService{}
		err := service.init(mockConfig, mockEnvConfig)
		require.NoError(t, err, "Failed to initialize JWT service")
=======
		service, _, _ := setupJwtService(t, mockConfig)
>>>>>>> e2282289

		user := model.User{
			Base:    model.Base{ID: "user123"},
			Email:   utils.Ptr("user@example.com"),
			IsAdmin: false,
		}

		tokenString, err := service.GenerateAccessToken(user)
		require.NoError(t, err, "Failed to generate access token")
		assert.NotEmpty(t, tokenString, "Token should not be empty")

		claims, err := service.VerifyAccessToken(tokenString)
		require.NoError(t, err, "Failed to verify generated token")

		subject, ok := claims.Subject()
		_ = assert.True(t, ok, "User ID not found in token") &&
			assert.Equal(t, user.ID, subject, "Token subject should match user ID")
		isAdmin, err := GetIsAdmin(claims)
		_ = assert.NoError(t, err, "Failed to get isAdmin claim") &&
			assert.False(t, isAdmin, "isAdmin should be false")
		audience, ok := claims.Audience()
		_ = assert.True(t, ok, "Audience not found in token") &&
			assert.Equal(t, []string{service.envConfig.AppURL}, audience, "Audience should contain the app URL")

		expectedExp := time.Now().Add(1 * time.Hour)
		expiration, ok := claims.Expiration()
		assert.True(t, ok, "Expiration not found in token")
		timeDiff := expectedExp.Sub(expiration).Minutes()
		assert.InDelta(t, 0, timeDiff, 1.0, "Token should expire in approximately 1 hour")
	})

	t.Run("generates token for admin user", func(t *testing.T) {
<<<<<<< HEAD
		// Create a JWT service
		service := &JwtService{}
		err := service.init(mockConfig, mockEnvConfig)
		require.NoError(t, err, "Failed to initialize JWT service")
=======
		service, _, _ := setupJwtService(t, mockConfig)
>>>>>>> e2282289

		adminUser := model.User{
			Base:    model.Base{ID: "admin123"},
			Email:   utils.Ptr("admin@example.com"),
			IsAdmin: true,
		}

		tokenString, err := service.GenerateAccessToken(adminUser)
		require.NoError(t, err, "Failed to generate access token")

		claims, err := service.VerifyAccessToken(tokenString)
		require.NoError(t, err, "Failed to verify generated token")

		isAdmin, err := GetIsAdmin(claims)
		_ = assert.NoError(t, err, "Failed to get isAdmin claim") &&
			assert.True(t, isAdmin, "isAdmin should be true")
		subject, ok := claims.Subject()
		_ = assert.True(t, ok, "User ID not found in token") &&
			assert.Equal(t, adminUser.ID, subject, "Token subject should match user ID")
	})

	t.Run("uses session duration from config", func(t *testing.T) {
		customMockConfig := NewTestAppConfigService(&model.AppConfig{
			SessionDuration: model.AppConfigVariable{Value: "30"}, // 30 minutes
		})
		service, _, _ := setupJwtService(t, customMockConfig)

<<<<<<< HEAD
		service := &JwtService{}
		err := service.init(customMockConfig, mockEnvConfig)
		require.NoError(t, err, "Failed to initialize JWT service")

		// Create a test user
=======
>>>>>>> e2282289
		user := model.User{
			Base: model.Base{ID: "user456"},
		}

		tokenString, err := service.GenerateAccessToken(user)
		require.NoError(t, err, "Failed to generate access token")

		claims, err := service.VerifyAccessToken(tokenString)
		require.NoError(t, err, "Failed to verify generated token")

		expectedExp := time.Now().Add(30 * time.Minute)
		expiration, ok := claims.Expiration()
		assert.True(t, ok, "Expiration not found in token")
		timeDiff := expectedExp.Sub(expiration).Minutes()
		assert.InDelta(t, 0, timeDiff, 1.0, "Token should expire in approximately 30 minutes")
	})

	t.Run("works with Ed25519 keys", func(t *testing.T) {
<<<<<<< HEAD
		// Create a temporary directory for the test
		tempDir := t.TempDir()

		// Create an Ed25519 key and save it as JWK
		origKeyID := createEdDSAKeyJWK(t, tempDir)

		// Create a JWT service that loads the key
		service := &JwtService{}
		err := service.init(mockConfig, &common.EnvConfigSchema{
			KeysStorage: "file",
			KeysPath:    tempDir,
		})
		require.NoError(t, err, "Failed to initialize JWT service")
=======
		db, envConfig := newTestDbAndEnv(t)
		origKeyID := createEdDSAKeyJWK(t, db, envConfig, mockConfig)
		service := initJwtService(t, db, mockConfig, envConfig)
>>>>>>> e2282289

		loadedKeyID, ok := service.privateKey.KeyID()
		require.True(t, ok)
		assert.Equal(t, origKeyID, loadedKeyID, "Loaded key should have the same ID as the original")

		user := model.User{
			Base:    model.Base{ID: "eddsauser123"},
			Email:   utils.Ptr("eddsauser@example.com"),
			IsAdmin: true,
		}

		tokenString, err := service.GenerateAccessToken(user)
		require.NoError(t, err, "Failed to generate access token with Ed25519 key")
		assert.NotEmpty(t, tokenString, "Token should not be empty")

		claims, err := service.VerifyAccessToken(tokenString)
		require.NoError(t, err, "Failed to verify generated token with Ed25519 key")

		subject, ok := claims.Subject()
		_ = assert.True(t, ok, "User ID not found in token") &&
			assert.Equal(t, user.ID, subject, "Token subject should match user ID")
		isAdmin, err := GetIsAdmin(claims)
		_ = assert.NoError(t, err, "Failed to get isAdmin claim") &&
			assert.True(t, isAdmin, "isAdmin should be true")

		publicKey, err := service.GetPublicJWK()
		require.NoError(t, err)
		assert.Equal(t, "OKP", publicKey.KeyType().String(), "Key type should be OKP")
		alg, ok := publicKey.Algorithm()
		require.True(t, ok)
		assert.Equal(t, "EdDSA", alg.String(), "Algorithm should be EdDSA")
	})

	t.Run("works with P-256 keys", func(t *testing.T) {
<<<<<<< HEAD
		// Create a temporary directory for the test
		tempDir := t.TempDir()

		// Create an ECDSA key and save it as JWK
		origKeyID := createECDSAKeyJWK(t, tempDir)

		// Create a JWT service that loads the key
		service := &JwtService{}
		err := service.init(mockConfig, &common.EnvConfigSchema{
			KeysStorage: "file",
			KeysPath:    tempDir,
		})
		require.NoError(t, err, "Failed to initialize JWT service")
=======
		db, envConfig := newTestDbAndEnv(t)
		origKeyID := createECDSAKeyJWK(t, db, envConfig, mockConfig)
		service := initJwtService(t, db, mockConfig, envConfig)
>>>>>>> e2282289

		loadedKeyID, ok := service.privateKey.KeyID()
		require.True(t, ok)
		assert.Equal(t, origKeyID, loadedKeyID, "Loaded key should have the same ID as the original")

		user := model.User{
			Base:    model.Base{ID: "ecdsauser123"},
			Email:   utils.Ptr("ecdsauser@example.com"),
			IsAdmin: true,
		}

		tokenString, err := service.GenerateAccessToken(user)
		require.NoError(t, err, "Failed to generate access token with ECDSA key")
		assert.NotEmpty(t, tokenString, "Token should not be empty")

		claims, err := service.VerifyAccessToken(tokenString)
		require.NoError(t, err, "Failed to verify generated token with ECDSA key")

		subject, ok := claims.Subject()
		_ = assert.True(t, ok, "User ID not found in token") &&
			assert.Equal(t, user.ID, subject, "Token subject should match user ID")
		isAdmin, err := GetIsAdmin(claims)
		_ = assert.NoError(t, err, "Failed to get isAdmin claim") &&
			assert.True(t, isAdmin, "isAdmin should be true")

		publicKey, err := service.GetPublicJWK()
		require.NoError(t, err)
		assert.Equal(t, "EC", publicKey.KeyType().String(), "Key type should be EC")
		alg, ok := publicKey.Algorithm()
		require.True(t, ok)
		assert.Equal(t, "ES256", alg.String(), "Algorithm should be ES256")
	})

	t.Run("works with RSA-4096 keys", func(t *testing.T) {
<<<<<<< HEAD
		// Create a temporary directory for the test
		tempDir := t.TempDir()

		// Create an RSA-4096 key and save it as JWK
		origKeyID := createRSA4096KeyJWK(t, tempDir)

		// Create a JWT service that loads the key
		service := &JwtService{}
		err := service.init(mockConfig, &common.EnvConfigSchema{
			KeysStorage: "file",
			KeysPath:    tempDir,
		})
		require.NoError(t, err, "Failed to initialize JWT service")
=======
		db, envConfig := newTestDbAndEnv(t)
		origKeyID := createRSA4096KeyJWK(t, db, envConfig, mockConfig)
		service := initJwtService(t, db, mockConfig, envConfig)
>>>>>>> e2282289

		loadedKeyID, ok := service.privateKey.KeyID()
		require.True(t, ok)
		assert.Equal(t, origKeyID, loadedKeyID, "Loaded key should have the same ID as the original")

		user := model.User{
			Base:    model.Base{ID: "rsauser123"},
			Email:   utils.Ptr("rsauser@example.com"),
			IsAdmin: true,
		}

		tokenString, err := service.GenerateAccessToken(user)
		require.NoError(t, err, "Failed to generate access token with RSA key")
		assert.NotEmpty(t, tokenString, "Token should not be empty")

		claims, err := service.VerifyAccessToken(tokenString)
		require.NoError(t, err, "Failed to verify generated token with RSA key")

		subject, ok := claims.Subject()
		_ = assert.True(t, ok, "User ID not found in token") &&
			assert.Equal(t, user.ID, subject, "Token subject should match user ID")
		isAdmin, err := GetIsAdmin(claims)
		_ = assert.NoError(t, err, "Failed to get isAdmin claim") &&
			assert.True(t, isAdmin, "isAdmin should be true")

		publicKey, err := service.GetPublicJWK()
		require.NoError(t, err)
		assert.Equal(t, jwa.RSA().String(), publicKey.KeyType().String(), "Key type should be RSA")
		alg, ok := publicKey.Algorithm()
		require.True(t, ok)
		assert.Equal(t, jwa.RS256().String(), alg.String(), "Algorithm should be RS256")
	})
}

func TestGenerateVerifyIdToken(t *testing.T) {
	mockConfig := NewTestAppConfigService(&model.AppConfig{
		SessionDuration: model.AppConfigVariable{Value: "60"}, // 60 minutes
	})

	t.Run("generates and verifies ID token with standard claims", func(t *testing.T) {
<<<<<<< HEAD
		// Create a JWT service
		service := &JwtService{}
		err := service.init(mockConfig, mockEnvConfig)
		require.NoError(t, err, "Failed to initialize JWT service")
=======
		service, _, _ := setupJwtService(t, mockConfig)
>>>>>>> e2282289

		userClaims := map[string]interface{}{
			"sub":   "user123",
			"name":  "Test User",
			"email": "user@example.com",
		}
		const clientID = "test-client-123"

		tokenString, err := service.GenerateIDToken(userClaims, clientID, "")
		require.NoError(t, err, "Failed to generate ID token")
		assert.NotEmpty(t, tokenString, "Token should not be empty")

		claims, err := service.VerifyIdToken(tokenString, false)
		require.NoError(t, err, "Failed to verify generated ID token")

		subject, ok := claims.Subject()
		_ = assert.True(t, ok, "User ID not found in token") &&
			assert.Equal(t, "user123", subject, "Token subject should match user ID")
		audience, ok := claims.Audience()
		_ = assert.True(t, ok, "Audience not found in token") &&
			assert.Equal(t, []string{clientID}, audience, "Audience should contain the client ID")
		issuer, ok := claims.Issuer()
		_ = assert.True(t, ok, "Issuer not found in token") &&
			assert.Equal(t, service.envConfig.AppURL, issuer, "Issuer should match app URL")

		expectedExp := time.Now().Add(1 * time.Hour)
		expiration, ok := claims.Expiration()
		assert.True(t, ok, "Expiration not found in token")
		timeDiff := expectedExp.Sub(expiration).Minutes()
		assert.InDelta(t, 0, timeDiff, 1.0, "Token should expire in approximately 1 hour")
	})

	t.Run("can accept expired tokens if told so", func(t *testing.T) {
<<<<<<< HEAD
		// Create a JWT service
		service := &JwtService{}
		err := service.init(mockConfig, mockEnvConfig)
		require.NoError(t, err, "Failed to initialize JWT service")
=======
		service, _, _ := setupJwtService(t, mockConfig)
>>>>>>> e2282289

		userClaims := map[string]interface{}{
			"sub":   "user123",
			"name":  "Test User",
			"email": "user@example.com",
		}
		const clientID = "test-client-123"

		token, err := jwt.NewBuilder().
			Subject(userClaims["sub"].(string)).
			Issuer(service.envConfig.AppURL).
			Audience([]string{clientID}).
			IssuedAt(time.Now().Add(-2 * time.Hour)).
			Expiration(time.Now().Add(-1 * time.Hour)).
			Build()
		require.NoError(t, err, "Failed to build token")

		err = SetTokenType(token, IDTokenJWTType)
		require.NoError(t, err, "Failed to set token type")

		for k, v := range userClaims {
			if k != "sub" {
				err = token.Set(k, v)
				require.NoError(t, err, "Failed to set claim")
			}
		}

		signed, err := jwt.Sign(token, jwt.WithKey(jwa.RS256(), service.privateKey))
		require.NoError(t, err, "Failed to sign token")
		tokenString := string(signed)

		_, err = service.VerifyIdToken(tokenString, false)
		require.Error(t, err, "Verification should fail with expired token when not allowing expired tokens")
		assert.Contains(t, err.Error(), "\"exp\" not satisfied", "Error message should indicate token verification failure")

		claims, err := service.VerifyIdToken(tokenString, true)
		require.NoError(t, err, "Verification should succeed with expired token when allowing expired tokens")

		subject, ok := claims.Subject()
		_ = assert.True(t, ok, "User ID not found in token") &&
			assert.Equal(t, userClaims["sub"], subject, "Token subject should match user ID")
		issuer, ok := claims.Issuer()
		_ = assert.True(t, ok, "Issuer not found in token") &&
			assert.Equal(t, service.envConfig.AppURL, issuer, "Issuer should match app URL")
	})

	t.Run("generates and verifies ID token with nonce", func(t *testing.T) {
<<<<<<< HEAD
		// Create a JWT service
		service := &JwtService{}
		err := service.init(mockConfig, mockEnvConfig)
		require.NoError(t, err, "Failed to initialize JWT service")
=======
		service, _, _ := setupJwtService(t, mockConfig)
>>>>>>> e2282289

		userClaims := map[string]interface{}{
			"sub":  "user456",
			"name": "Another User",
		}
		const clientID = "test-client-456"
		nonce := "random-nonce-value"

		tokenString, err := service.GenerateIDToken(userClaims, clientID, nonce)
		require.NoError(t, err, "Failed to generate ID token with nonce")

		publicKey, err := service.GetPublicJWK()
		require.NoError(t, err, "Failed to get public key")
		token, err := jwt.Parse([]byte(tokenString), jwt.WithKey(jwa.RS256(), publicKey))
		require.NoError(t, err, "Failed to parse token")

		var tokenNonce string
		err = token.Get("nonce", &tokenNonce)
		require.NoError(t, err, "Failed to get claims")

		assert.Equal(t, nonce, tokenNonce, "Token should contain the correct nonce")
	})

	t.Run("fails verification with incorrect issuer", func(t *testing.T) {
<<<<<<< HEAD
		// Create a JWT service
		service := &JwtService{}
		err := service.init(mockConfig, mockEnvConfig)
		require.NoError(t, err, "Failed to initialize JWT service")
=======
		service, _, _ := setupJwtService(t, mockConfig)
>>>>>>> e2282289

		userClaims := map[string]interface{}{
			"sub": "user789",
		}
		tokenString, err := service.GenerateIDToken(userClaims, "client-789", "")
		require.NoError(t, err, "Failed to generate ID token")

		service.envConfig.AppURL = "https://wrong-issuer.com"

		_, err = service.VerifyIdToken(tokenString, false)
		require.Error(t, err, "Verification should fail with incorrect issuer")
		assert.Contains(t, err.Error(), "\"iss\" not satisfied", "Error message should indicate token verification failure")
	})

	t.Run("works with Ed25519 keys", func(t *testing.T) {
		db, envConfig := newTestDbAndEnv(t)
		origKeyID := createEdDSAKeyJWK(t, db, envConfig, mockConfig)
		service := initJwtService(t, db, mockConfig, envConfig)

<<<<<<< HEAD
		// Create an Ed25519 key and save it as JWK
		origKeyID := createEdDSAKeyJWK(t, tempDir)

		// Create a JWT service that loads the key
		service := &JwtService{}
		err := service.init(mockConfig, &common.EnvConfigSchema{
			KeysStorage: "file",
			KeysPath:    tempDir,
		})
		require.NoError(t, err, "Failed to initialize JWT service")

		// Verify it loaded the right key
=======
>>>>>>> e2282289
		loadedKeyID, ok := service.privateKey.KeyID()
		require.True(t, ok)
		assert.Equal(t, origKeyID, loadedKeyID, "Loaded key should have the same ID as the original")

		userClaims := map[string]interface{}{
			"sub":   "eddsauser456",
			"name":  "EdDSA User",
			"email": "eddsauser@example.com",
		}
		const clientID = "eddsa-client-123"

		tokenString, err := service.GenerateIDToken(userClaims, clientID, "")
		require.NoError(t, err, "Failed to generate ID token with key")
		assert.NotEmpty(t, tokenString, "Token should not be empty")

		claims, err := service.VerifyIdToken(tokenString, false)
		require.NoError(t, err, "Failed to verify generated ID token with key")

		subject, ok := claims.Subject()
		_ = assert.True(t, ok, "User ID not found in token") &&
			assert.Equal(t, "eddsauser456", subject, "Token subject should match user ID")
		issuer, ok := claims.Issuer()
		_ = assert.True(t, ok, "Issuer not found in token") &&
			assert.Equal(t, service.envConfig.AppURL, issuer, "Issuer should match app URL")

		publicKey, err := service.GetPublicJWK()
		require.NoError(t, err)
		assert.Equal(t, jwa.OKP().String(), publicKey.KeyType().String(), "Key type should be OKP")
		alg, ok := publicKey.Algorithm()
		require.True(t, ok)
		assert.Equal(t, jwa.EdDSA().String(), alg.String(), "Algorithm should be EdDSA")
	})

	t.Run("works with P-256 keys", func(t *testing.T) {
		db, envConfig := newTestDbAndEnv(t)
		origKeyID := createECDSAKeyJWK(t, db, envConfig, mockConfig)
		service := initJwtService(t, db, mockConfig, envConfig)

<<<<<<< HEAD
		// Create a JWT service that loads the key
		service := &JwtService{}
		err := service.init(mockConfig, &common.EnvConfigSchema{
			KeysStorage: "file",
			KeysPath:    tempDir,
		})
		require.NoError(t, err, "Failed to initialize JWT service")

		// Verify it loaded the right key
=======
>>>>>>> e2282289
		loadedKeyID, ok := service.privateKey.KeyID()
		require.True(t, ok)
		assert.Equal(t, origKeyID, loadedKeyID, "Loaded key should have the same ID as the original")

		userClaims := map[string]interface{}{
			"sub":   "ecdsauser456",
			"email": "ecdsauser@example.com",
		}
		const clientID = "ecdsa-client-123"

		tokenString, err := service.GenerateIDToken(userClaims, clientID, "")
		require.NoError(t, err, "Failed to generate ID token with key")
		assert.NotEmpty(t, tokenString, "Token should not be empty")

		claims, err := service.VerifyIdToken(tokenString, false)
		require.NoError(t, err, "Failed to verify generated ID token with key")

		subject, ok := claims.Subject()
		_ = assert.True(t, ok, "User ID not found in token") &&
			assert.Equal(t, "ecdsauser456", subject, "Token subject should match user ID")
		issuer, ok := claims.Issuer()
		_ = assert.True(t, ok, "Issuer not found in token") &&
			assert.Equal(t, service.envConfig.AppURL, issuer, "Issuer should match app URL")

		publicKey, err := service.GetPublicJWK()
		require.NoError(t, err)
		assert.Equal(t, jwa.EC().String(), publicKey.KeyType().String(), "Key type should be EC")
		alg, ok := publicKey.Algorithm()
		require.True(t, ok)
		assert.Equal(t, jwa.ES256().String(), alg.String(), "Algorithm should be ES256")
	})

	t.Run("works with RSA-4096 keys", func(t *testing.T) {
		db, envConfig := newTestDbAndEnv(t)
		origKeyID := createRSA4096KeyJWK(t, db, envConfig, mockConfig)
		service := initJwtService(t, db, mockConfig, envConfig)

<<<<<<< HEAD
		// Create a JWT service that loads the key
		service := &JwtService{}
		err := service.init(mockConfig, &common.EnvConfigSchema{
			KeysStorage: "file",
			KeysPath:    tempDir,
		})
		require.NoError(t, err, "Failed to initialize JWT service")

		// Verify it loaded the right key
=======
>>>>>>> e2282289
		loadedKeyID, ok := service.privateKey.KeyID()
		require.True(t, ok)
		assert.Equal(t, origKeyID, loadedKeyID, "Loaded key should have the same ID as the original")

		userClaims := map[string]interface{}{
			"sub":   "rsauser456",
			"name":  "RSA User",
			"email": "rsauser@example.com",
		}
		const clientID = "rsa-client-123"

		tokenString, err := service.GenerateIDToken(userClaims, clientID, "")
		require.NoError(t, err, "Failed to generate ID token with key")
		assert.NotEmpty(t, tokenString, "Token should not be empty")

		claims, err := service.VerifyIdToken(tokenString, false)
		require.NoError(t, err, "Failed to verify generated ID token with key")

		subject, ok := claims.Subject()
		_ = assert.True(t, ok, "User ID not found in token") &&
			assert.Equal(t, "rsauser456", subject, "Token subject should match user ID")
		issuer, ok := claims.Issuer()
		_ = assert.True(t, ok, "Issuer not found in token") &&
			assert.Equal(t, service.envConfig.AppURL, issuer, "Issuer should match app URL")
	})
}

func TestGenerateVerifyOAuthAccessToken(t *testing.T) {
	mockConfig := NewTestAppConfigService(&model.AppConfig{
		SessionDuration: model.AppConfigVariable{Value: "60"}, // 60 minutes
	})

	t.Run("generates and verifies OAuth access token with standard claims", func(t *testing.T) {
<<<<<<< HEAD
		// Create a JWT service
		service := &JwtService{}
		err := service.init(mockConfig, mockEnvConfig)
		require.NoError(t, err, "Failed to initialize JWT service")
=======
		service, _, _ := setupJwtService(t, mockConfig)
>>>>>>> e2282289

		user := model.User{
			Base:  model.Base{ID: "user123"},
			Email: utils.Ptr("user@example.com"),
		}
		const clientID = "test-client-123"

		tokenString, err := service.GenerateOAuthAccessToken(user, clientID)
		require.NoError(t, err, "Failed to generate OAuth access token")
		assert.NotEmpty(t, tokenString, "Token should not be empty")

		claims, err := service.VerifyOAuthAccessToken(tokenString)
		require.NoError(t, err, "Failed to verify generated OAuth access token")

		subject, ok := claims.Subject()
		_ = assert.True(t, ok, "User ID not found in token") &&
			assert.Equal(t, user.ID, subject, "Token subject should match user ID")
		audience, ok := claims.Audience()
		_ = assert.True(t, ok, "Audience not found in token") &&
			assert.Equal(t, []string{clientID}, audience, "Audience should contain the client ID")
		issuer, ok := claims.Issuer()
		_ = assert.True(t, ok, "Issuer not found in token") &&
			assert.Equal(t, service.envConfig.AppURL, issuer, "Issuer should match app URL")

		expectedExp := time.Now().Add(1 * time.Hour)
		expiration, ok := claims.Expiration()
		assert.True(t, ok, "Expiration not found in token")
		timeDiff := expectedExp.Sub(expiration).Minutes()
		assert.InDelta(t, 0, timeDiff, 1.0, "Token should expire in approximately 1 hour")
	})

	t.Run("fails verification for expired token", func(t *testing.T) {
<<<<<<< HEAD
		// Create a JWT service with a mock function to generate an expired token
		service := &JwtService{}
		err := service.init(mockConfig, mockEnvConfig)
		require.NoError(t, err, "Failed to initialize JWT service")
=======
		service, _, _ := setupJwtService(t, mockConfig)
>>>>>>> e2282289

		user := model.User{Base: model.Base{ID: "user456"}}
		const clientID = "test-client-456"

		token, err := jwt.NewBuilder().
			Subject(user.ID).
			Expiration(time.Now().Add(-1 * time.Hour)).
			IssuedAt(time.Now().Add(-2 * time.Hour)).
			Audience([]string{clientID}).
			Issuer(service.envConfig.AppURL).
			Build()
		require.NoError(t, err, "Failed to build token")

		err = SetTokenType(token, OAuthAccessTokenJWTType)
		require.NoError(t, err, "Failed to set token type")

		signed, err := jwt.Sign(token, jwt.WithKey(jwa.RS256(), service.privateKey))
		require.NoError(t, err, "Failed to sign token")

		_, err = service.VerifyOAuthAccessToken(string(signed))
		require.Error(t, err, "Verification should fail with expired token")
		assert.Contains(t, err.Error(), "\"exp\" not satisfied", "Error message should indicate token verification failure")
	})

	t.Run("fails verification with invalid signature", func(t *testing.T) {
<<<<<<< HEAD
		// Create two JWT services with different keys
		service1 := &JwtService{}
		err := service1.init(mockConfig, &common.EnvConfigSchema{
			KeysStorage: "file",
			KeysPath:    t.TempDir(), // Use a different temp dir
		})
		require.NoError(t, err, "Failed to initialize first JWT service")

		service2 := &JwtService{}
		err = service2.init(mockConfig, &common.EnvConfigSchema{
			KeysStorage: "file",
			KeysPath:    t.TempDir(), // Use a different temp dir
		})
		require.NoError(t, err, "Failed to initialize second JWT service")

		// Create a test user
		user := model.User{
			Base: model.Base{
				ID: "user789",
			},
		}
=======
		service1, _, _ := setupJwtService(t, mockConfig)
		service2, _, _ := setupJwtService(t, mockConfig)

		user := model.User{Base: model.Base{ID: "user789"}}
>>>>>>> e2282289
		const clientID = "test-client-789"

		tokenString, err := service1.GenerateOAuthAccessToken(user, clientID)
		require.NoError(t, err, "Failed to generate OAuth access token")

		_, err = service2.VerifyOAuthAccessToken(tokenString)
		require.Error(t, err, "Verification should fail with invalid signature")
		assert.Contains(t, err.Error(), "verification error", "Error message should indicate token verification failure")
	})

	t.Run("works with Ed25519 keys", func(t *testing.T) {
		db, envConfig := newTestDbAndEnv(t)
		origKeyID := createEdDSAKeyJWK(t, db, envConfig, mockConfig)
		service := initJwtService(t, db, mockConfig, envConfig)

<<<<<<< HEAD
		// Create an Ed25519 key and save it as JWK
		origKeyID := createEdDSAKeyJWK(t, tempDir)

		// Create a JWT service that loads the key
		service := &JwtService{}
		err := service.init(mockConfig, &common.EnvConfigSchema{
			KeysStorage: "file",
			KeysPath:    tempDir,
		})
		require.NoError(t, err, "Failed to initialize JWT service")

		// Verify it loaded the right key
=======
>>>>>>> e2282289
		loadedKeyID, ok := service.privateKey.KeyID()
		require.True(t, ok)
		assert.Equal(t, origKeyID, loadedKeyID, "Loaded key should have the same ID as the original")

		user := model.User{
			Base:  model.Base{ID: "eddsauser789"},
			Email: utils.Ptr("eddsaoauth@example.com"),
		}
		const clientID = "eddsa-oauth-client"

		tokenString, err := service.GenerateOAuthAccessToken(user, clientID)
		require.NoError(t, err, "Failed to generate OAuth access token with key")
		assert.NotEmpty(t, tokenString, "Token should not be empty")

		claims, err := service.VerifyOAuthAccessToken(tokenString)
		require.NoError(t, err, "Failed to verify generated OAuth access token with key")

		subject, ok := claims.Subject()
		_ = assert.True(t, ok, "User ID not found in token") &&
			assert.Equal(t, user.ID, subject, "Token subject should match user ID")
		audience, ok := claims.Audience()
		_ = assert.True(t, ok, "Audience not found in token") &&
			assert.Equal(t, []string{clientID}, audience, "Audience should contain the client ID")

		publicKey, err := service.GetPublicJWK()
		require.NoError(t, err)
		assert.Equal(t, jwa.OKP().String(), publicKey.KeyType().String(), "Key type should be OKP")
		alg, ok := publicKey.Algorithm()
		require.True(t, ok)
		assert.Equal(t, jwa.EdDSA().String(), alg.String(), "Algorithm should be EdDSA")
	})

	t.Run("works with ECDSA keys", func(t *testing.T) {
		db, envConfig := newTestDbAndEnv(t)
		origKeyID := createECDSAKeyJWK(t, db, envConfig, mockConfig)
		service := initJwtService(t, db, mockConfig, envConfig)

<<<<<<< HEAD
		// Create an ECDSA key and save it as JWK
		origKeyID := createECDSAKeyJWK(t, tempDir)

		// Create a JWT service that loads the key
		service := &JwtService{}
		err := service.init(mockConfig, &common.EnvConfigSchema{
			KeysStorage: "file",
			KeysPath:    tempDir,
		})
		require.NoError(t, err, "Failed to initialize JWT service")

		// Verify it loaded the right key
=======
>>>>>>> e2282289
		loadedKeyID, ok := service.privateKey.KeyID()
		require.True(t, ok)
		assert.Equal(t, origKeyID, loadedKeyID, "Loaded key should have the same ID as the original")

		user := model.User{
			Base:  model.Base{ID: "ecdsauser789"},
			Email: utils.Ptr("ecdsaoauth@example.com"),
		}
		const clientID = "ecdsa-oauth-client"

		tokenString, err := service.GenerateOAuthAccessToken(user, clientID)
		require.NoError(t, err, "Failed to generate OAuth access token with key")
		assert.NotEmpty(t, tokenString, "Token should not be empty")

		claims, err := service.VerifyOAuthAccessToken(tokenString)
		require.NoError(t, err, "Failed to verify generated OAuth access token with key")

		subject, ok := claims.Subject()
		_ = assert.True(t, ok, "User ID not found in token") &&
			assert.Equal(t, user.ID, subject, "Token subject should match user ID")
		audience, ok := claims.Audience()
		_ = assert.True(t, ok, "Audience not found in token") &&
			assert.Equal(t, []string{clientID}, audience, "Audience should contain the client ID")

		publicKey, err := service.GetPublicJWK()
		require.NoError(t, err)
		assert.Equal(t, jwa.EC().String(), publicKey.KeyType().String(), "Key type should be EC")
		alg, ok := publicKey.Algorithm()
		require.True(t, ok)
		assert.Equal(t, jwa.ES256().String(), alg.String(), "Algorithm should be ES256")
	})

	t.Run("works with RSA keys", func(t *testing.T) {
		db, envConfig := newTestDbAndEnv(t)
		origKeyID := createRSA4096KeyJWK(t, db, envConfig, mockConfig)
		service := initJwtService(t, db, mockConfig, envConfig)

<<<<<<< HEAD
		// Create a JWT service that loads the key
		service := &JwtService{}
		err := service.init(mockConfig, &common.EnvConfigSchema{
			KeysStorage: "file",
			KeysPath:    tempDir,
		})
		require.NoError(t, err, "Failed to initialize JWT service")

		// Verify it loaded the right key
=======
>>>>>>> e2282289
		loadedKeyID, ok := service.privateKey.KeyID()
		require.True(t, ok)
		assert.Equal(t, origKeyID, loadedKeyID, "Loaded key should have the same ID as the original")

		user := model.User{
			Base:  model.Base{ID: "rsauser789"},
			Email: utils.Ptr("rsaoauth@example.com"),
		}
		const clientID = "rsa-oauth-client"

		tokenString, err := service.GenerateOAuthAccessToken(user, clientID)
		require.NoError(t, err, "Failed to generate OAuth access token with key")
		assert.NotEmpty(t, tokenString, "Token should not be empty")

		claims, err := service.VerifyOAuthAccessToken(tokenString)
		require.NoError(t, err, "Failed to verify generated OAuth access token with key")

		subject, ok := claims.Subject()
		_ = assert.True(t, ok, "User ID not found in token") &&
			assert.Equal(t, user.ID, subject, "Token subject should match user ID")
		audience, ok := claims.Audience()
		_ = assert.True(t, ok, "Audience not found in token") &&
			assert.Equal(t, []string{clientID}, audience, "Audience should contain the client ID")

		publicKey, err := service.GetPublicJWK()
		require.NoError(t, err)
		assert.Equal(t, jwa.RSA().String(), publicKey.KeyType().String(), "Key type should be RSA")
		alg, ok := publicKey.Algorithm()
		require.True(t, ok)
		assert.Equal(t, jwa.RS256().String(), alg.String(), "Algorithm should be RS256")
	})
}

func TestGenerateVerifyOAuthRefreshToken(t *testing.T) {
	mockConfig := NewTestAppConfigService(&model.AppConfig{})

	t.Run("generates and verifies refresh token", func(t *testing.T) {
<<<<<<< HEAD
		// Create a JWT service
		service := &JwtService{}
		err := service.init(mockConfig, mockEnvConfig)
		require.NoError(t, err, "Failed to initialize JWT service")
=======
		service, _, _ := setupJwtService(t, mockConfig)
>>>>>>> e2282289

		const (
			userID       = "user123"
			clientID     = "client123"
			refreshToken = "rt-123"
		)

		tokenString, err := service.GenerateOAuthRefreshToken(userID, clientID, refreshToken)
		require.NoError(t, err, "Failed to generate refresh token")
		assert.NotEmpty(t, tokenString, "Token should not be empty")

		resUser, resClient, resRT, err := service.VerifyOAuthRefreshToken(tokenString)
		require.NoError(t, err, "Failed to verify generated token")
		assert.Equal(t, userID, resUser, "Should return correct user ID")
		assert.Equal(t, clientID, resClient, "Should return correct client ID")
		assert.Equal(t, refreshToken, resRT, "Should return correct refresh token")
	})

	t.Run("fails verification for expired token", func(t *testing.T) {
<<<<<<< HEAD
		// Create a JWT service
		service := &JwtService{}
		err := service.init(mockConfig, mockEnvConfig)
		require.NoError(t, err, "Failed to initialize JWT service")
=======
		service, _, _ := setupJwtService(t, mockConfig)
>>>>>>> e2282289

		token, err := jwt.NewBuilder().
			Subject("user789").
			Expiration(time.Now().Add(-1 * time.Hour)).
			IssuedAt(time.Now().Add(-2 * time.Hour)).
			Audience([]string{"client123"}).
			Issuer(service.envConfig.AppURL).
			Build()
		require.NoError(t, err, "Failed to build token")

		signed, err := jwt.Sign(token, jwt.WithKey(jwa.RS256(), service.privateKey))
		require.NoError(t, err, "Failed to sign token")

		_, _, _, err = service.VerifyOAuthRefreshToken(string(signed))
		require.Error(t, err, "Verification should fail with expired token")
		assert.Contains(t, err.Error(), "\"exp\" not satisfied", "Error message should indicate token verification failure")
	})

	t.Run("fails verification with invalid signature", func(t *testing.T) {
<<<<<<< HEAD
		// Create two JWT services with different keys
		service1 := &JwtService{}
		err := service1.init(mockConfig, &common.EnvConfigSchema{
			KeysStorage: "file",
			KeysPath:    t.TempDir(), // Use a different temp dir
		})
		require.NoError(t, err, "Failed to initialize first JWT service")

		service2 := &JwtService{}
		err = service2.init(mockConfig, &common.EnvConfigSchema{
			KeysStorage: "file",
			KeysPath:    t.TempDir(), // Use a different temp dir
		})
		require.NoError(t, err, "Failed to initialize second JWT service")
=======
		service1, _, _ := setupJwtService(t, mockConfig)
		service2, _, _ := setupJwtService(t, mockConfig)
>>>>>>> e2282289

		tokenString, err := service1.GenerateOAuthRefreshToken("user789", "client123", "my-rt-123")
		require.NoError(t, err, "Failed to generate refresh token")

		_, _, _, err = service2.VerifyOAuthRefreshToken(tokenString)
		require.Error(t, err, "Verification should fail with invalid signature")
		assert.Contains(t, err.Error(), "verification error", "Error message should indicate token verification failure")
	})
}

func TestTokenTypeValidator(t *testing.T) {
	// Create a context for the validator function
	ctx := context.Background()

	t.Run("succeeds when token type matches expected type", func(t *testing.T) {
		// Create a token with the expected type
		token := jwt.New()
		err := token.Set(TokenTypeClaim, AccessTokenJWTType)
		require.NoError(t, err, "Failed to set token type claim")

		// Create a validator function for the expected type
		validator := TokenTypeValidator(AccessTokenJWTType)

		// Validate the token
		err = validator(ctx, token)
		assert.NoError(t, err, "Validator should accept token with matching type")
	})

	t.Run("fails when token type doesn't match expected type", func(t *testing.T) {
		// Create a token with a different type
		token := jwt.New()
		err := token.Set(TokenTypeClaim, OAuthAccessTokenJWTType)
		require.NoError(t, err, "Failed to set token type claim")

		// Create a validator function for a different expected type
		validator := TokenTypeValidator(IDTokenJWTType)

		// Validate the token
		err = validator(ctx, token)
		require.Error(t, err, "Validator should reject token with non-matching type")
		assert.Contains(t, err.Error(), "invalid token type: expected id-token, got oauth-access-token")
	})

	t.Run("fails when token type claim is missing", func(t *testing.T) {
		// Create a token without a type claim
		token := jwt.New()

		// Create a validator function
		validator := TokenTypeValidator(AccessTokenJWTType)

		// Validate the token
		err := validator(ctx, token)
		require.Error(t, err, "Validator should reject token without type claim")
		assert.Contains(t, err.Error(), "failed to get token type claim")
	})
}

func TestGetTokenType(t *testing.T) {
	mockConfig := NewTestAppConfigService(&model.AppConfig{})
<<<<<<< HEAD
	service := &JwtService{}
	err := service.init(mockConfig, &common.EnvConfigSchema{
		KeysStorage: "file",
		KeysPath:    tempDir,
	})
	require.NoError(t, err, "Failed to initialize JWT service")
=======
	service, _, _ := setupJwtService(t, mockConfig)
>>>>>>> e2282289

	buildTokenForType := func(t *testing.T, typ string, setClaimsFn func(b *jwt.Builder)) string {
		t.Helper()

		b := jwt.NewBuilder()
		b.Subject("user123")
		if setClaimsFn != nil {
			setClaimsFn(b)
		}

		token, err := b.Build()
		require.NoError(t, err, "Failed to build token")

		err = SetTokenType(token, typ)
		require.NoError(t, err, "Failed to set token type")

		alg, _ := service.privateKey.Algorithm()
		signed, err := jwt.Sign(token, jwt.WithKey(alg, service.privateKey))
		require.NoError(t, err, "Failed to sign token")

		return string(signed)
	}

	t.Run("correctly identifies access tokens", func(t *testing.T) {
		tokenString := buildTokenForType(t, AccessTokenJWTType, nil)

		tokenType, _, err := service.GetTokenType(tokenString)
		require.NoError(t, err, "GetTokenType should not return an error")
		assert.Equal(t, AccessTokenJWTType, tokenType, "Should identify access token type")
	})

	t.Run("correctly identifies ID tokens", func(t *testing.T) {
		tokenString := buildTokenForType(t, IDTokenJWTType, nil)

		tokenType, _, err := service.GetTokenType(tokenString)
		require.NoError(t, err, "GetTokenType should not return an error")
		assert.Equal(t, IDTokenJWTType, tokenType, "Should identify ID token type")
	})

	t.Run("fails when token type claim is missing", func(t *testing.T) {
		tokenString := buildTokenForType(t, "", nil)

		_, _, err := service.GetTokenType(tokenString)
		require.Error(t, err, "GetTokenType should return an error for tokens without type claim")
		assert.Contains(t, err.Error(), "failed to get token type claim", "Error message should indicate missing token type claim")
	})
}

func importKey(t *testing.T, db *gorm.DB, envConfig *common.EnvConfigSchema, appConfig *AppConfigService, privateKeyRaw any) string {
	t.Helper()

	privateKey, err := jwkutils.ImportRawKey(privateKeyRaw, "", "")
	require.NoError(t, err, "Failed to import private key")

	return saveKeyToDatabase(t, db, envConfig, appConfig, privateKey)
}

// Because generating a RSA-406 key isn't immediate, we pre-compute one
var (
	rsaKeyPrecomputed    *rsa.PrivateKey
	rsaKeyPrecomputeOnce sync.Once
)

func createRSA4096KeyJWK(t *testing.T, db *gorm.DB, envConfig *common.EnvConfigSchema, appConfig *AppConfigService) string {
	t.Helper()

	rsaKeyPrecomputeOnce.Do(func() {
		var err error
		rsaKeyPrecomputed, err = rsa.GenerateKey(rand.Reader, 4096)
		if err != nil {
			panic("failed to precompute RSA key: " + err.Error())
		}
	})

	// Import as JWK and save it
	return importKey(t, db, envConfig, appConfig, rsaKeyPrecomputed)
}

func createECDSAKeyJWK(t *testing.T, db *gorm.DB, envConfig *common.EnvConfigSchema, appConfig *AppConfigService) string {
	t.Helper()

	// Generate a new P-256 ECDSA key
	privateKeyRaw, err := ecdsa.GenerateKey(elliptic.P256(), rand.Reader)
	require.NoError(t, err, "Failed to generate ECDSA key")

	// Import as JWK and save it
	return importKey(t, db, envConfig, appConfig, privateKeyRaw)
}

// Helper function to create an Ed25519 key and save it as JWK
func createEdDSAKeyJWK(t *testing.T, db *gorm.DB, envConfig *common.EnvConfigSchema, appConfig *AppConfigService) string {
	t.Helper()

	// Generate a new Ed25519 key pair
	_, privateKeyRaw, err := ed25519.GenerateKey(rand.Reader)
	require.NoError(t, err, "Failed to generate Ed25519 key")

	// Import as JWK and save it
	return importKey(t, db, envConfig, appConfig, privateKeyRaw)
}<|MERGE_RESOLUTION|>--- conflicted
+++ resolved
@@ -85,13 +85,7 @@
 		mockEnvConfig := newTestEnvConfig()
 
 		// Initialize the JWT service
-<<<<<<< HEAD
-		service := &JwtService{}
-		err := service.init(mockConfig, mockEnvConfig)
-		require.NoError(t, err, "Failed to initialize JWT service")
-=======
 		service := initJwtService(t, db, mockConfig, mockEnvConfig)
->>>>>>> e2282289
 
 		// Verify the private key was set
 		require.NotNil(t, service.privateKey, "Private key should be set")
@@ -118,26 +112,14 @@
 		mockEnvConfig := newTestEnvConfig()
 
 		// First create a service to generate a key
-<<<<<<< HEAD
-		firstService := &JwtService{}
-		err := firstService.init(mockConfig, mockEnvConfig)
-		require.NoError(t, err)
-=======
 		firstService := initJwtService(t, db, mockConfig, mockEnvConfig)
->>>>>>> e2282289
 
 		// Get the key ID of the first service
 		origKeyID, ok := firstService.privateKey.KeyID()
 		require.True(t, ok)
 
 		// Now create a new service that should load the existing key
-<<<<<<< HEAD
-		secondService := &JwtService{}
-		err = secondService.init(mockConfig, mockEnvConfig)
-		require.NoError(t, err)
-=======
 		secondService := initJwtService(t, db, mockConfig, mockEnvConfig)
->>>>>>> e2282289
 
 		// Verify the loaded key has the same ID as the original
 		loadedKeyID, ok := secondService.privateKey.KeyID()
@@ -153,13 +135,7 @@
 		origKeyID := createECDSAKeyJWK(t, db, mockEnvConfig, mockConfig)
 
 		// Now create a new service that should load the existing key
-<<<<<<< HEAD
-		svc := &JwtService{}
-		err := svc.init(mockConfig, mockEnvConfig)
-		require.NoError(t, err)
-=======
 		svc := initJwtService(t, db, mockConfig, mockEnvConfig)
->>>>>>> e2282289
 
 		// Ensure loaded key has the right algorithm
 		alg, ok := svc.privateKey.Algorithm()
@@ -180,13 +156,7 @@
 		origKeyID := createEdDSAKeyJWK(t, db, mockEnvConfig, mockConfig)
 
 		// Now create a new service that should load the existing key
-<<<<<<< HEAD
-		svc := &JwtService{}
-		err := svc.init(mockConfig, mockEnvConfig)
-		require.NoError(t, err)
-=======
 		svc := initJwtService(t, db, mockConfig, mockEnvConfig)
->>>>>>> e2282289
 
 		// Ensure loaded key has the right algorithm and curve
 		alg, ok := svc.privateKey.Algorithm()
@@ -211,24 +181,7 @@
 	})
 
 	t.Run("returns public key when private key is initialized", func(t *testing.T) {
-<<<<<<< HEAD
-		// Create a temporary directory for the test
-		tempDir := t.TempDir()
-
-		// Setup the environment variable required by the token verification
-		mockEnvConfig := &common.EnvConfigSchema{
-			AppURL:      "https://test.example.com",
-			KeysStorage: "file",
-			KeysPath:    tempDir,
-		}
-
-		// Create a JWT service with initialized key
-		service := &JwtService{}
-		err := service.init(mockConfig, mockEnvConfig)
-		require.NoError(t, err, "Failed to initialize JWT service")
-=======
 		service, _, _ := setupJwtService(t, mockConfig)
->>>>>>> e2282289
 
 		// Get the JWK (public key)
 		publicKey, err := service.GetPublicJWK()
@@ -260,13 +213,7 @@
 		originalKeyID := createECDSAKeyJWK(t, db, mockEnvConfig, mockConfig)
 
 		// Create a JWT service that loads the ECDSA key
-<<<<<<< HEAD
-		service := &JwtService{}
-		err := service.init(mockConfig, mockEnvConfig)
-		require.NoError(t, err, "Failed to initialize JWT service")
-=======
 		service := initJwtService(t, db, mockConfig, mockEnvConfig)
->>>>>>> e2282289
 
 		// Get the JWK (public key)
 		publicKey, err := service.GetPublicJWK()
@@ -302,13 +249,7 @@
 		originalKeyID := createEdDSAKeyJWK(t, db, mockEnvConfig, mockConfig)
 
 		// Create a JWT service that loads the EdDSA key
-<<<<<<< HEAD
-		service := &JwtService{}
-		err := service.init(mockConfig, mockEnvConfig)
-		require.NoError(t, err, "Failed to initialize JWT service")
-=======
 		service := initJwtService(t, db, mockConfig, mockEnvConfig)
->>>>>>> e2282289
 
 		// Get the JWK (public key)
 		publicKey, err := service.GetPublicJWK()
@@ -358,14 +299,7 @@
 	})
 
 	t.Run("generates token for regular user", func(t *testing.T) {
-<<<<<<< HEAD
-		// Create a JWT service
-		service := &JwtService{}
-		err := service.init(mockConfig, mockEnvConfig)
-		require.NoError(t, err, "Failed to initialize JWT service")
-=======
 		service, _, _ := setupJwtService(t, mockConfig)
->>>>>>> e2282289
 
 		user := model.User{
 			Base:    model.Base{ID: "user123"},
@@ -398,14 +332,7 @@
 	})
 
 	t.Run("generates token for admin user", func(t *testing.T) {
-<<<<<<< HEAD
-		// Create a JWT service
-		service := &JwtService{}
-		err := service.init(mockConfig, mockEnvConfig)
-		require.NoError(t, err, "Failed to initialize JWT service")
-=======
 		service, _, _ := setupJwtService(t, mockConfig)
->>>>>>> e2282289
 
 		adminUser := model.User{
 			Base:    model.Base{ID: "admin123"},
@@ -433,14 +360,6 @@
 		})
 		service, _, _ := setupJwtService(t, customMockConfig)
 
-<<<<<<< HEAD
-		service := &JwtService{}
-		err := service.init(customMockConfig, mockEnvConfig)
-		require.NoError(t, err, "Failed to initialize JWT service")
-
-		// Create a test user
-=======
->>>>>>> e2282289
 		user := model.User{
 			Base: model.Base{ID: "user456"},
 		}
@@ -459,25 +378,9 @@
 	})
 
 	t.Run("works with Ed25519 keys", func(t *testing.T) {
-<<<<<<< HEAD
-		// Create a temporary directory for the test
-		tempDir := t.TempDir()
-
-		// Create an Ed25519 key and save it as JWK
-		origKeyID := createEdDSAKeyJWK(t, tempDir)
-
-		// Create a JWT service that loads the key
-		service := &JwtService{}
-		err := service.init(mockConfig, &common.EnvConfigSchema{
-			KeysStorage: "file",
-			KeysPath:    tempDir,
-		})
-		require.NoError(t, err, "Failed to initialize JWT service")
-=======
 		db, envConfig := newTestDbAndEnv(t)
 		origKeyID := createEdDSAKeyJWK(t, db, envConfig, mockConfig)
 		service := initJwtService(t, db, mockConfig, envConfig)
->>>>>>> e2282289
 
 		loadedKeyID, ok := service.privateKey.KeyID()
 		require.True(t, ok)
@@ -512,25 +415,9 @@
 	})
 
 	t.Run("works with P-256 keys", func(t *testing.T) {
-<<<<<<< HEAD
-		// Create a temporary directory for the test
-		tempDir := t.TempDir()
-
-		// Create an ECDSA key and save it as JWK
-		origKeyID := createECDSAKeyJWK(t, tempDir)
-
-		// Create a JWT service that loads the key
-		service := &JwtService{}
-		err := service.init(mockConfig, &common.EnvConfigSchema{
-			KeysStorage: "file",
-			KeysPath:    tempDir,
-		})
-		require.NoError(t, err, "Failed to initialize JWT service")
-=======
 		db, envConfig := newTestDbAndEnv(t)
 		origKeyID := createECDSAKeyJWK(t, db, envConfig, mockConfig)
 		service := initJwtService(t, db, mockConfig, envConfig)
->>>>>>> e2282289
 
 		loadedKeyID, ok := service.privateKey.KeyID()
 		require.True(t, ok)
@@ -565,25 +452,9 @@
 	})
 
 	t.Run("works with RSA-4096 keys", func(t *testing.T) {
-<<<<<<< HEAD
-		// Create a temporary directory for the test
-		tempDir := t.TempDir()
-
-		// Create an RSA-4096 key and save it as JWK
-		origKeyID := createRSA4096KeyJWK(t, tempDir)
-
-		// Create a JWT service that loads the key
-		service := &JwtService{}
-		err := service.init(mockConfig, &common.EnvConfigSchema{
-			KeysStorage: "file",
-			KeysPath:    tempDir,
-		})
-		require.NoError(t, err, "Failed to initialize JWT service")
-=======
 		db, envConfig := newTestDbAndEnv(t)
 		origKeyID := createRSA4096KeyJWK(t, db, envConfig, mockConfig)
 		service := initJwtService(t, db, mockConfig, envConfig)
->>>>>>> e2282289
 
 		loadedKeyID, ok := service.privateKey.KeyID()
 		require.True(t, ok)
@@ -624,14 +495,7 @@
 	})
 
 	t.Run("generates and verifies ID token with standard claims", func(t *testing.T) {
-<<<<<<< HEAD
-		// Create a JWT service
-		service := &JwtService{}
-		err := service.init(mockConfig, mockEnvConfig)
-		require.NoError(t, err, "Failed to initialize JWT service")
-=======
 		service, _, _ := setupJwtService(t, mockConfig)
->>>>>>> e2282289
 
 		userClaims := map[string]interface{}{
 			"sub":   "user123",
@@ -665,14 +529,7 @@
 	})
 
 	t.Run("can accept expired tokens if told so", func(t *testing.T) {
-<<<<<<< HEAD
-		// Create a JWT service
-		service := &JwtService{}
-		err := service.init(mockConfig, mockEnvConfig)
-		require.NoError(t, err, "Failed to initialize JWT service")
-=======
 		service, _, _ := setupJwtService(t, mockConfig)
->>>>>>> e2282289
 
 		userClaims := map[string]interface{}{
 			"sub":   "user123",
@@ -720,14 +577,7 @@
 	})
 
 	t.Run("generates and verifies ID token with nonce", func(t *testing.T) {
-<<<<<<< HEAD
-		// Create a JWT service
-		service := &JwtService{}
-		err := service.init(mockConfig, mockEnvConfig)
-		require.NoError(t, err, "Failed to initialize JWT service")
-=======
 		service, _, _ := setupJwtService(t, mockConfig)
->>>>>>> e2282289
 
 		userClaims := map[string]interface{}{
 			"sub":  "user456",
@@ -752,14 +602,7 @@
 	})
 
 	t.Run("fails verification with incorrect issuer", func(t *testing.T) {
-<<<<<<< HEAD
-		// Create a JWT service
-		service := &JwtService{}
-		err := service.init(mockConfig, mockEnvConfig)
-		require.NoError(t, err, "Failed to initialize JWT service")
-=======
 		service, _, _ := setupJwtService(t, mockConfig)
->>>>>>> e2282289
 
 		userClaims := map[string]interface{}{
 			"sub": "user789",
@@ -779,21 +622,6 @@
 		origKeyID := createEdDSAKeyJWK(t, db, envConfig, mockConfig)
 		service := initJwtService(t, db, mockConfig, envConfig)
 
-<<<<<<< HEAD
-		// Create an Ed25519 key and save it as JWK
-		origKeyID := createEdDSAKeyJWK(t, tempDir)
-
-		// Create a JWT service that loads the key
-		service := &JwtService{}
-		err := service.init(mockConfig, &common.EnvConfigSchema{
-			KeysStorage: "file",
-			KeysPath:    tempDir,
-		})
-		require.NoError(t, err, "Failed to initialize JWT service")
-
-		// Verify it loaded the right key
-=======
->>>>>>> e2282289
 		loadedKeyID, ok := service.privateKey.KeyID()
 		require.True(t, ok)
 		assert.Equal(t, origKeyID, loadedKeyID, "Loaded key should have the same ID as the original")
@@ -832,18 +660,6 @@
 		origKeyID := createECDSAKeyJWK(t, db, envConfig, mockConfig)
 		service := initJwtService(t, db, mockConfig, envConfig)
 
-<<<<<<< HEAD
-		// Create a JWT service that loads the key
-		service := &JwtService{}
-		err := service.init(mockConfig, &common.EnvConfigSchema{
-			KeysStorage: "file",
-			KeysPath:    tempDir,
-		})
-		require.NoError(t, err, "Failed to initialize JWT service")
-
-		// Verify it loaded the right key
-=======
->>>>>>> e2282289
 		loadedKeyID, ok := service.privateKey.KeyID()
 		require.True(t, ok)
 		assert.Equal(t, origKeyID, loadedKeyID, "Loaded key should have the same ID as the original")
@@ -881,18 +697,6 @@
 		origKeyID := createRSA4096KeyJWK(t, db, envConfig, mockConfig)
 		service := initJwtService(t, db, mockConfig, envConfig)
 
-<<<<<<< HEAD
-		// Create a JWT service that loads the key
-		service := &JwtService{}
-		err := service.init(mockConfig, &common.EnvConfigSchema{
-			KeysStorage: "file",
-			KeysPath:    tempDir,
-		})
-		require.NoError(t, err, "Failed to initialize JWT service")
-
-		// Verify it loaded the right key
-=======
->>>>>>> e2282289
 		loadedKeyID, ok := service.privateKey.KeyID()
 		require.True(t, ok)
 		assert.Equal(t, origKeyID, loadedKeyID, "Loaded key should have the same ID as the original")
@@ -926,14 +730,7 @@
 	})
 
 	t.Run("generates and verifies OAuth access token with standard claims", func(t *testing.T) {
-<<<<<<< HEAD
-		// Create a JWT service
-		service := &JwtService{}
-		err := service.init(mockConfig, mockEnvConfig)
-		require.NoError(t, err, "Failed to initialize JWT service")
-=======
 		service, _, _ := setupJwtService(t, mockConfig)
->>>>>>> e2282289
 
 		user := model.User{
 			Base:  model.Base{ID: "user123"},
@@ -966,14 +763,7 @@
 	})
 
 	t.Run("fails verification for expired token", func(t *testing.T) {
-<<<<<<< HEAD
-		// Create a JWT service with a mock function to generate an expired token
-		service := &JwtService{}
-		err := service.init(mockConfig, mockEnvConfig)
-		require.NoError(t, err, "Failed to initialize JWT service")
-=======
 		service, _, _ := setupJwtService(t, mockConfig)
->>>>>>> e2282289
 
 		user := model.User{Base: model.Base{ID: "user456"}}
 		const clientID = "test-client-456"
@@ -999,34 +789,10 @@
 	})
 
 	t.Run("fails verification with invalid signature", func(t *testing.T) {
-<<<<<<< HEAD
-		// Create two JWT services with different keys
-		service1 := &JwtService{}
-		err := service1.init(mockConfig, &common.EnvConfigSchema{
-			KeysStorage: "file",
-			KeysPath:    t.TempDir(), // Use a different temp dir
-		})
-		require.NoError(t, err, "Failed to initialize first JWT service")
-
-		service2 := &JwtService{}
-		err = service2.init(mockConfig, &common.EnvConfigSchema{
-			KeysStorage: "file",
-			KeysPath:    t.TempDir(), // Use a different temp dir
-		})
-		require.NoError(t, err, "Failed to initialize second JWT service")
-
-		// Create a test user
-		user := model.User{
-			Base: model.Base{
-				ID: "user789",
-			},
-		}
-=======
 		service1, _, _ := setupJwtService(t, mockConfig)
 		service2, _, _ := setupJwtService(t, mockConfig)
 
 		user := model.User{Base: model.Base{ID: "user789"}}
->>>>>>> e2282289
 		const clientID = "test-client-789"
 
 		tokenString, err := service1.GenerateOAuthAccessToken(user, clientID)
@@ -1042,21 +808,6 @@
 		origKeyID := createEdDSAKeyJWK(t, db, envConfig, mockConfig)
 		service := initJwtService(t, db, mockConfig, envConfig)
 
-<<<<<<< HEAD
-		// Create an Ed25519 key and save it as JWK
-		origKeyID := createEdDSAKeyJWK(t, tempDir)
-
-		// Create a JWT service that loads the key
-		service := &JwtService{}
-		err := service.init(mockConfig, &common.EnvConfigSchema{
-			KeysStorage: "file",
-			KeysPath:    tempDir,
-		})
-		require.NoError(t, err, "Failed to initialize JWT service")
-
-		// Verify it loaded the right key
-=======
->>>>>>> e2282289
 		loadedKeyID, ok := service.privateKey.KeyID()
 		require.True(t, ok)
 		assert.Equal(t, origKeyID, loadedKeyID, "Loaded key should have the same ID as the original")
@@ -1094,21 +845,6 @@
 		origKeyID := createECDSAKeyJWK(t, db, envConfig, mockConfig)
 		service := initJwtService(t, db, mockConfig, envConfig)
 
-<<<<<<< HEAD
-		// Create an ECDSA key and save it as JWK
-		origKeyID := createECDSAKeyJWK(t, tempDir)
-
-		// Create a JWT service that loads the key
-		service := &JwtService{}
-		err := service.init(mockConfig, &common.EnvConfigSchema{
-			KeysStorage: "file",
-			KeysPath:    tempDir,
-		})
-		require.NoError(t, err, "Failed to initialize JWT service")
-
-		// Verify it loaded the right key
-=======
->>>>>>> e2282289
 		loadedKeyID, ok := service.privateKey.KeyID()
 		require.True(t, ok)
 		assert.Equal(t, origKeyID, loadedKeyID, "Loaded key should have the same ID as the original")
@@ -1146,18 +882,6 @@
 		origKeyID := createRSA4096KeyJWK(t, db, envConfig, mockConfig)
 		service := initJwtService(t, db, mockConfig, envConfig)
 
-<<<<<<< HEAD
-		// Create a JWT service that loads the key
-		service := &JwtService{}
-		err := service.init(mockConfig, &common.EnvConfigSchema{
-			KeysStorage: "file",
-			KeysPath:    tempDir,
-		})
-		require.NoError(t, err, "Failed to initialize JWT service")
-
-		// Verify it loaded the right key
-=======
->>>>>>> e2282289
 		loadedKeyID, ok := service.privateKey.KeyID()
 		require.True(t, ok)
 		assert.Equal(t, origKeyID, loadedKeyID, "Loaded key should have the same ID as the original")
@@ -1195,14 +919,7 @@
 	mockConfig := NewTestAppConfigService(&model.AppConfig{})
 
 	t.Run("generates and verifies refresh token", func(t *testing.T) {
-<<<<<<< HEAD
-		// Create a JWT service
-		service := &JwtService{}
-		err := service.init(mockConfig, mockEnvConfig)
-		require.NoError(t, err, "Failed to initialize JWT service")
-=======
 		service, _, _ := setupJwtService(t, mockConfig)
->>>>>>> e2282289
 
 		const (
 			userID       = "user123"
@@ -1222,14 +939,7 @@
 	})
 
 	t.Run("fails verification for expired token", func(t *testing.T) {
-<<<<<<< HEAD
-		// Create a JWT service
-		service := &JwtService{}
-		err := service.init(mockConfig, mockEnvConfig)
-		require.NoError(t, err, "Failed to initialize JWT service")
-=======
 		service, _, _ := setupJwtService(t, mockConfig)
->>>>>>> e2282289
 
 		token, err := jwt.NewBuilder().
 			Subject("user789").
@@ -1249,25 +959,8 @@
 	})
 
 	t.Run("fails verification with invalid signature", func(t *testing.T) {
-<<<<<<< HEAD
-		// Create two JWT services with different keys
-		service1 := &JwtService{}
-		err := service1.init(mockConfig, &common.EnvConfigSchema{
-			KeysStorage: "file",
-			KeysPath:    t.TempDir(), // Use a different temp dir
-		})
-		require.NoError(t, err, "Failed to initialize first JWT service")
-
-		service2 := &JwtService{}
-		err = service2.init(mockConfig, &common.EnvConfigSchema{
-			KeysStorage: "file",
-			KeysPath:    t.TempDir(), // Use a different temp dir
-		})
-		require.NoError(t, err, "Failed to initialize second JWT service")
-=======
 		service1, _, _ := setupJwtService(t, mockConfig)
 		service2, _, _ := setupJwtService(t, mockConfig)
->>>>>>> e2282289
 
 		tokenString, err := service1.GenerateOAuthRefreshToken("user789", "client123", "my-rt-123")
 		require.NoError(t, err, "Failed to generate refresh token")
@@ -1327,16 +1020,7 @@
 
 func TestGetTokenType(t *testing.T) {
 	mockConfig := NewTestAppConfigService(&model.AppConfig{})
-<<<<<<< HEAD
-	service := &JwtService{}
-	err := service.init(mockConfig, &common.EnvConfigSchema{
-		KeysStorage: "file",
-		KeysPath:    tempDir,
-	})
-	require.NoError(t, err, "Failed to initialize JWT service")
-=======
 	service, _, _ := setupJwtService(t, mockConfig)
->>>>>>> e2282289
 
 	buildTokenForType := func(t *testing.T, typ string, setClaimsFn func(b *jwt.Builder)) string {
 		t.Helper()
