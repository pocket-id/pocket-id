package service

import (
<<<<<<< HEAD
	"context"
=======
	"bytes"
>>>>>>> b65e693e
	"errors"
	"fmt"
	"io"
	"log"
	"net/url"
	"os"
	"strings"
	"time"

	"github.com/google/uuid"
	"gorm.io/gorm"

	"github.com/pocket-id/pocket-id/backend/internal/common"
	"github.com/pocket-id/pocket-id/backend/internal/dto"
	"github.com/pocket-id/pocket-id/backend/internal/model"
	datatype "github.com/pocket-id/pocket-id/backend/internal/model/types"
	"github.com/pocket-id/pocket-id/backend/internal/utils"
	"github.com/pocket-id/pocket-id/backend/internal/utils/email"
	profilepicture "github.com/pocket-id/pocket-id/backend/internal/utils/image"
)

type UserService struct {
	db               *gorm.DB
	jwtService       *JwtService
	auditLogService  *AuditLogService
	emailService     *EmailService
	appConfigService *AppConfigService
}

func NewUserService(db *gorm.DB, jwtService *JwtService, auditLogService *AuditLogService, emailService *EmailService, appConfigService *AppConfigService) *UserService {
	return &UserService{db: db, jwtService: jwtService, auditLogService: auditLogService, emailService: emailService, appConfigService: appConfigService}
}

func (s *UserService) ListUsers(ctx context.Context, searchTerm string, sortedPaginationRequest utils.SortedPaginationRequest) ([]model.User, utils.PaginationResponse, error) {
	var users []model.User
	query := s.db.WithContext(ctx).Model(&model.User{})

	if searchTerm != "" {
		searchPattern := "%" + searchTerm + "%"
		query = query.Where("email LIKE ? OR first_name LIKE ? OR username LIKE ?", searchPattern, searchPattern, searchPattern)
	}

	pagination, err := utils.PaginateAndSort(sortedPaginationRequest, query, &users)
	return users, pagination, err
}

func (s *UserService) GetUser(ctx context.Context, userID string) (model.User, error) {
	return s.getUserInternal(ctx, userID, s.db)
}

func (s *UserService) getUserInternal(ctx context.Context, userID string, tx *gorm.DB) (model.User, error) {
	var user model.User
	err := tx.
		WithContext(ctx).
		Preload("UserGroups").
		Preload("CustomClaims").
		Where("id = ?", userID).
		First(&user).
		Error
	return user, err
}

func (s *UserService) GetProfilePicture(ctx context.Context, userID string) (io.Reader, int64, error) {
	// Validate the user ID to prevent directory traversal
	if err := uuid.Validate(userID); err != nil {
		return nil, 0, &common.InvalidUUIDError{}
	}

	// First check for a custom uploaded profile picture (userID.png)
	profilePicturePath := common.EnvConfig.UploadPath + "/profile-pictures/" + userID + ".png"
	file, err := os.Open(profilePicturePath)
	if err == nil {
		// Get the file size
		fileInfo, err := file.Stat()
		if err != nil {
			file.Close()
			return nil, 0, err
		}
		return file, fileInfo.Size(), nil
	}

<<<<<<< HEAD
	// If the file does not exist, return the default profile picture
	user, err := s.GetUser(ctx, userID)
=======
	// If no custom picture exists, get the user's data for creating initials
	user, err := s.GetUser(userID)
>>>>>>> b65e693e
	if err != nil {
		return nil, 0, err
	}

	// Check if we have a cached default picture for these initials
	defaultProfilePicturesDir := common.EnvConfig.UploadPath + "/profile-pictures/defaults/"
	defaultPicturePath := defaultProfilePicturesDir + user.Initials() + ".png"
	file, err = os.Open(defaultPicturePath)
	if err == nil {
		fileInfo, err := file.Stat()
		if err != nil {
			file.Close()
			return nil, 0, err
		}
		return file, fileInfo.Size(), nil
	}

	// If no cached default picture exists, create one and save it for future use
	defaultPicture, err := profilepicture.CreateDefaultProfilePicture(user.Initials())
	if err != nil {
		return nil, 0, err
	}

	// Save the default picture for future use (in a goroutine to avoid blocking)
	defaultPictureCopy := bytes.NewBuffer(defaultPicture.Bytes())
	go func() {
		// Ensure the directory exists
		err = os.MkdirAll(defaultProfilePicturesDir, os.ModePerm)
		if err != nil {
			log.Printf("Failed to create directory for default profile picture: %v", err)
			return
		}
		if err := utils.SaveFileStream(defaultPictureCopy, defaultPicturePath); err != nil {
			log.Printf("Failed to cache default profile picture for initials %s: %v", user.Initials(), err)
		}
	}()

	return defaultPicture, int64(defaultPicture.Len()), nil
}

func (s *UserService) GetUserGroups(ctx context.Context, userID string) ([]model.UserGroup, error) {
	var user model.User
	err := s.db.
		WithContext(ctx).
		Preload("UserGroups").
		Where("id = ?", userID).
		First(&user).
		Error
	if err != nil {
		return nil, err
	}
	return user.UserGroups, nil
}

func (s *UserService) UpdateProfilePicture(userID string, file io.Reader) error {
	// Validate the user ID to prevent directory traversal
	err := uuid.Validate(userID)
	if err != nil {
		return &common.InvalidUUIDError{}
	}

	// Convert the image to a smaller square image
	profilePicture, err := profilepicture.CreateProfilePicture(file)
	if err != nil {
		return err
	}

	// Ensure the directory exists
	profilePictureDir := common.EnvConfig.UploadPath + "/profile-pictures"
	err = os.MkdirAll(profilePictureDir, os.ModePerm)
	if err != nil {
		return err
	}

	// Create the profile picture file
	err = utils.SaveFileStream(profilePicture, profilePictureDir+"/"+userID+".png")
	if err != nil {
		return err
	}

	return nil
}

func (s *UserService) DeleteUser(ctx context.Context, userID string, allowLdapDelete bool) error {
	return s.db.Transaction(func(tx *gorm.DB) error {
		return s.deleteUserInternal(ctx, userID, allowLdapDelete, tx)
	})
}

func (s *UserService) deleteUserInternal(ctx context.Context, userID string, allowLdapDelete bool, tx *gorm.DB) error {
	var user model.User

	err := tx.
		WithContext(ctx).
		Where("id = ?", userID).
		First(&user).
		Error
	if err != nil {
		return err
	}

	// Disallow deleting the user if it is an LDAP user and LDAP is enabled
	if !allowLdapDelete && user.LdapID != nil && s.appConfigService.DbConfig.LdapEnabled.IsTrue() {
		return &common.LdapUserUpdateError{}
	}

	// Delete the profile picture
	profilePicturePath := common.EnvConfig.UploadPath + "/profile-pictures/" + userID + ".png"
	err = os.Remove(profilePicturePath)
	if err != nil && !os.IsNotExist(err) {
		return err
	}

	return tx.WithContext(ctx).Delete(&user).Error
}

func (s *UserService) CreateUser(ctx context.Context, input dto.UserCreateDto) (model.User, error) {
	tx := s.db.Begin()
	defer func() {
		// This is a no-op if the transaction has been committed already
		tx.Rollback()
	}()

	user, err := s.createUserInternal(ctx, input, tx)
	if err != nil {
		return model.User{}, err
	}

	err = tx.Commit().Error
	if err != nil {
		return model.User{}, err
	}

	return user, nil
}

func (s *UserService) createUserInternal(ctx context.Context, input dto.UserCreateDto, tx *gorm.DB) (model.User, error) {
	user := model.User{
		FirstName: input.FirstName,
		LastName:  input.LastName,
		Email:     input.Email,
		Username:  input.Username,
		IsAdmin:   input.IsAdmin,
		Locale:    input.Locale,
	}
	if input.LdapID != "" {
		user.LdapID = &input.LdapID
	}

	err := tx.WithContext(ctx).Create(&user).Error
	if errors.Is(err, gorm.ErrDuplicatedKey) {
		tx.Rollback()

		// If we are here, the transaction is already aborted due to an error, so we pass s.db
		err = s.checkDuplicatedFields(ctx, user, s.db)
		return model.User{}, err
	} else if err != nil {
		return model.User{}, err
	}
	return user, nil
}

func (s *UserService) UpdateUser(ctx context.Context, userID string, updatedUser dto.UserCreateDto, updateOwnUser bool, allowLdapUpdate bool) (model.User, error) {
	tx := s.db.Begin()
	defer func() {
		// This is a no-op if the transaction has been committed already
		tx.Rollback()
	}()

	user, err := s.updateUserInternal(ctx, userID, updatedUser, updateOwnUser, allowLdapUpdate, tx)
	if err != nil {
		return model.User{}, err
	}

	err = tx.Commit().Error
	if err != nil {
		return model.User{}, err
	}

	return user, nil
}

func (s *UserService) updateUserInternal(ctx context.Context, userID string, updatedUser dto.UserCreateDto, updateOwnUser bool, allowLdapUpdate bool, tx *gorm.DB) (model.User, error) {
	var user model.User
	err := tx.
		WithContext(ctx).
		Where("id = ?", userID).
		First(&user).
		Error
	if err != nil {
		return model.User{}, err
	}

	// Disallow updating the user if it is an LDAP group and LDAP is enabled
	if !allowLdapUpdate && user.LdapID != nil && s.appConfigService.DbConfig.LdapEnabled.IsTrue() {
		return model.User{}, &common.LdapUserUpdateError{}
	}

	user.FirstName = updatedUser.FirstName
	user.LastName = updatedUser.LastName
	user.Email = updatedUser.Email
	user.Username = updatedUser.Username
	user.Locale = updatedUser.Locale
	if !updateOwnUser {
		user.IsAdmin = updatedUser.IsAdmin
	}

	err = tx.
		WithContext(ctx).
		Save(&user).
		Error
	if errors.Is(err, gorm.ErrDuplicatedKey) {
		tx.Rollback()

		// If we are here, the transaction is already aborted due to an error, so we pass s.db
		err = s.checkDuplicatedFields(ctx, user, s.db)
		return user, err
	} else if err != nil {
		return user, err
	}

	return user, nil
}

func (s *UserService) RequestOneTimeAccessEmail(ctx context.Context, emailAddress, redirectPath string) error {
	tx := s.db.Begin()
	defer func() {
		// This is a no-op if the transaction has been committed already
		tx.Rollback()
	}()

	isDisabled := !s.appConfigService.DbConfig.EmailOneTimeAccessEnabled.IsTrue()
	if isDisabled {
		return &common.OneTimeAccessDisabledError{}
	}

	var user model.User
	err := tx.
		WithContext(ctx).
		Where("email = ?", emailAddress).
		First(&user).
		Error
	if err != nil {
		// Do not return error if user not found to prevent email enumeration
		if errors.Is(err, gorm.ErrRecordNotFound) {
			return nil
		} else {
			return err
		}
	}

	oneTimeAccessToken, err := s.createOneTimeAccessTokenInternal(ctx, user.ID, time.Now().Add(15*time.Minute), tx)
	if err != nil {
		return err
	}

	err = tx.Commit().Error
	if err != nil {
		return err
	}

	// We use a background context here as this is running in a goroutine
	//nolint:contextcheck
	go func() {
		innerCtx := context.Background()

		link := common.EnvConfig.AppURL + "/lc"
		linkWithCode := link + "/" + oneTimeAccessToken

		// Add redirect path to the link
		if strings.HasPrefix(redirectPath, "/") {
			encodedRedirectPath := url.QueryEscape(redirectPath)
			linkWithCode = linkWithCode + "?redirect=" + encodedRedirectPath
		}

		errInternal := SendEmail(innerCtx, s.emailService, email.Address{
			Name:  user.Username,
			Email: user.Email,
		}, OneTimeAccessTemplate, &OneTimeAccessTemplateData{
			Code:              oneTimeAccessToken,
			LoginLink:         link,
			LoginLinkWithCode: linkWithCode,
		})
		if errInternal != nil {
			log.Printf("Failed to send email to '%s': %v\n", user.Email, errInternal)
		}
	}()

	return nil
}

func (s *UserService) CreateOneTimeAccessToken(ctx context.Context, userID string, expiresAt time.Time) (string, error) {
	return s.createOneTimeAccessTokenInternal(ctx, userID, expiresAt, s.db)
}

func (s *UserService) createOneTimeAccessTokenInternal(ctx context.Context, userID string, expiresAt time.Time, tx *gorm.DB) (string, error) {
	// If expires at is less than 15 minutes, use an 6 character token instead of 16
	tokenLength := 16
	if time.Until(expiresAt) <= 15*time.Minute {
		tokenLength = 6
	}

	randomString, err := utils.GenerateRandomAlphanumericString(tokenLength)
	if err != nil {
		return "", err
	}

	oneTimeAccessToken := model.OneTimeAccessToken{
		UserID:    userID,
		ExpiresAt: datatype.DateTime(expiresAt),
		Token:     randomString,
	}

	if err := tx.WithContext(ctx).Create(&oneTimeAccessToken).Error; err != nil {
		return "", err
	}

	return oneTimeAccessToken.Token, nil
}

func (s *UserService) ExchangeOneTimeAccessToken(ctx context.Context, token string, ipAddress, userAgent string) (model.User, string, error) {
	tx := s.db.Begin()
	defer func() {
		// This is a no-op if the transaction has been committed already
		tx.Rollback()
	}()

	var oneTimeAccessToken model.OneTimeAccessToken
	err := tx.
		WithContext(ctx).
		Where("token = ? AND expires_at > ?", token, datatype.DateTime(time.Now())).Preload("User").
		First(&oneTimeAccessToken).
		Error
	if err != nil {
		if errors.Is(err, gorm.ErrRecordNotFound) {
			return model.User{}, "", &common.TokenInvalidOrExpiredError{}
		}
		return model.User{}, "", err
	}
	accessToken, err := s.jwtService.GenerateAccessToken(oneTimeAccessToken.User)
	if err != nil {
		return model.User{}, "", err
	}

	err = tx.
		WithContext(ctx).
		Delete(&oneTimeAccessToken).
		Error
	if err != nil {
		return model.User{}, "", err
	}

	if ipAddress != "" && userAgent != "" {
		s.auditLogService.Create(ctx, model.AuditLogEventOneTimeAccessTokenSignIn, ipAddress, userAgent, oneTimeAccessToken.User.ID, model.AuditLogData{}, tx)
	}

	err = tx.Commit().Error
	if err != nil {
		return model.User{}, "", err
	}

	return oneTimeAccessToken.User, accessToken, nil
}

func (s *UserService) UpdateUserGroups(ctx context.Context, id string, userGroupIds []string) (user model.User, err error) {
	tx := s.db.Begin()
	defer func() {
		// This is a no-op if the transaction has been committed already
		tx.Rollback()
	}()

	user, err = s.getUserInternal(ctx, id, tx)
	if err != nil {
		return model.User{}, err
	}

	// Fetch the groups based on userGroupIds
	var groups []model.UserGroup
	if len(userGroupIds) > 0 {
		err = tx.
			WithContext(ctx).
			Where("id IN (?)", userGroupIds).
			Find(&groups).
			Error
		if err != nil {
			return model.User{}, err
		}
	}

	// Replace the current groups with the new set of groups
	err = tx.
		WithContext(ctx).
		Model(&user).
		Association("UserGroups").
		Replace(groups)
	if err != nil {
		return model.User{}, err
	}

	// Save the updated user
	err = tx.WithContext(ctx).Save(&user).Error
	if err != nil {
		return model.User{}, err
	}

	err = tx.Commit().Error
	if err != nil {
		return model.User{}, err
	}

	return user, nil
}

func (s *UserService) SetupInitialAdmin(ctx context.Context) (model.User, string, error) {
	tx := s.db.Begin()
	defer func() {
		// This is a no-op if the transaction has been committed already
		tx.Rollback()
	}()

	var userCount int64
	if err := tx.WithContext(ctx).Model(&model.User{}).Count(&userCount).Error; err != nil {
		return model.User{}, "", err
	}
	if userCount > 1 {
		return model.User{}, "", &common.SetupAlreadyCompletedError{}
	}

	user := model.User{
		FirstName: "Admin",
		LastName:  "Admin",
		Username:  "admin",
		Email:     "admin@admin.com",
		IsAdmin:   true,
	}

	if err := tx.WithContext(ctx).Model(&model.User{}).Preload("Credentials").FirstOrCreate(&user).Error; err != nil {
		return model.User{}, "", err
	}

	if len(user.Credentials) > 0 {
		return model.User{}, "", &common.SetupAlreadyCompletedError{}
	}

	token, err := s.jwtService.GenerateAccessToken(user)
	if err != nil {
		return model.User{}, "", err
	}

	err = tx.Commit().Error
	if err != nil {
		return model.User{}, "", err
	}

	return user, token, nil
}

func (s *UserService) checkDuplicatedFields(ctx context.Context, user model.User, tx *gorm.DB) error {
	var result struct {
		Found bool
	}
	err := tx.
		WithContext(ctx).
		Raw(`SELECT EXISTS(SELECT 1 FROM users WHERE id != ? AND email = ?) AS found`, user.ID, user.Email).
		First(&result).
		Error
	if err != nil {
		return err
	}
	if result.Found {
		return &common.AlreadyInUseError{Property: "email"}
	}

	err = tx.
		WithContext(ctx).
		Raw(`SELECT EXISTS(SELECT 1 FROM users WHERE id != ? AND username = ?) AS found`, user.ID, user.Username).
		First(&result).
		Error
	if err != nil {
		return err
	}
	if result.Found {
		return &common.AlreadyInUseError{Property: "username"}
	}

	return nil
}

// ResetProfilePicture deletes a user's custom profile picture
func (s *UserService) ResetProfilePicture(userID string) error {
	// Validate the user ID to prevent directory traversal
	if err := uuid.Validate(userID); err != nil {
		return &common.InvalidUUIDError{}
	}

	// Build path to profile picture
	profilePicturePath := common.EnvConfig.UploadPath + "/profile-pictures/" + userID + ".png"

	// Check if file exists and delete it
	if _, err := os.Stat(profilePicturePath); err == nil {
		if err := os.Remove(profilePicturePath); err != nil {
			return fmt.Errorf("failed to delete profile picture: %w", err)
		}
	} else if !os.IsNotExist(err) {
		// If any error other than "file not exists"
		return fmt.Errorf("failed to check if profile picture exists: %w", err)
	}
	// It's okay if the file doesn't exist - just means there's no custom picture to delete

	return nil
}<|MERGE_RESOLUTION|>--- conflicted
+++ resolved
@@ -1,11 +1,8 @@
 package service
 
 import (
-<<<<<<< HEAD
+	"bytes"
 	"context"
-=======
-	"bytes"
->>>>>>> b65e693e
 	"errors"
 	"fmt"
 	"io"
@@ -87,13 +84,8 @@
 		return file, fileInfo.Size(), nil
 	}
 
-<<<<<<< HEAD
-	// If the file does not exist, return the default profile picture
+	// If no custom picture exists, get the user's data for creating initials
 	user, err := s.GetUser(ctx, userID)
-=======
-	// If no custom picture exists, get the user's data for creating initials
-	user, err := s.GetUser(userID)
->>>>>>> b65e693e
 	if err != nil {
 		return nil, 0, err
 	}
