--- conflicted
+++ resolved
@@ -202,11 +202,7 @@
 		userID = c.Param("id")
 	}
 
-<<<<<<< HEAD
-	user, err := uc.UserService.UpdateUser(userID, input, updateOwnUser, false)
-=======
-	user, err := uc.userService.UpdateUser(userID, input, updateOwnUser)
->>>>>>> bc8f454e
+	user, err := uc.userService.UpdateUser(userID, input, updateOwnUser, false)
 	if err != nil {
 		c.Error(err)
 		return
