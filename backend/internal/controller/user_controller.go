--- conflicted
+++ resolved
@@ -145,11 +145,7 @@
 		return
 	}
 
-<<<<<<< HEAD
-	token, err := uc.UserService.CreateOneTimeAccessToken(input.UserID, input.ExpiresAt)
-=======
-	token, err := uc.userService.CreateOneTimeAccessToken(input.UserID, input.ExpiresAt, c.ClientIP(), c.Request.UserAgent())
->>>>>>> bc8f454e
+	token, err := uc.userService.CreateOneTimeAccessToken(input.UserID, input.ExpiresAt)
 	if err != nil {
 		c.Error(err)
 		return
@@ -165,7 +161,7 @@
 		return
 	}
 
-	err := uc.UserService.RequestOneTimeAccessEmail(input.Email, input.RedirectPath)
+	err := uc.userService.RequestOneTimeAccessEmail(input.Email, input.RedirectPath)
 	if err != nil {
 		c.Error(err)
 		return
@@ -175,11 +171,7 @@
 }
 
 func (uc *UserController) exchangeOneTimeAccessTokenHandler(c *gin.Context) {
-<<<<<<< HEAD
-	user, token, err := uc.UserService.ExchangeOneTimeAccessToken(c.Param("token"), c.ClientIP(), c.Request.UserAgent())
-=======
-	user, token, err := uc.userService.ExchangeOneTimeAccessToken(c.Param("token"))
->>>>>>> bc8f454e
+	user, token, err := uc.userService.ExchangeOneTimeAccessToken(c.Param("token"), c.ClientIP(), c.Request.UserAgent())
 	if err != nil {
 		c.Error(err)
 		return
