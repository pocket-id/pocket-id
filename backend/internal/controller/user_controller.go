package controller

import (
	"net/http"
	"strconv"
	"time"

	"github.com/pocket-id/pocket-id/backend/internal/utils/cookie"

	"github.com/gin-gonic/gin"
	"github.com/pocket-id/pocket-id/backend/internal/common"
	"github.com/pocket-id/pocket-id/backend/internal/dto"
	"github.com/pocket-id/pocket-id/backend/internal/middleware"
	"github.com/pocket-id/pocket-id/backend/internal/service"
	"github.com/pocket-id/pocket-id/backend/internal/utils"
	"golang.org/x/time/rate"
)

// NewUserController creates a new controller for user management endpoints
// @Summary User management controller
// @Description Initializes all user-related API endpoints
// @Tags Users
func NewUserController(group *gin.RouterGroup, authMiddleware *middleware.AuthMiddleware, rateLimitMiddleware *middleware.RateLimitMiddleware, userService *service.UserService, appConfigService *service.AppConfigService) {
	uc := UserController{
		userService:      userService,
		appConfigService: appConfigService,
	}

	group.GET("/users", authMiddleware.Add(), uc.listUsersHandler)
	group.GET("/users/me", authMiddleware.WithAdminNotRequired().Add(), uc.getCurrentUserHandler)
	group.GET("/users/:id", authMiddleware.Add(), uc.getUserHandler)
	group.POST("/users", authMiddleware.Add(), uc.createUserHandler)
	group.PUT("/users/:id", authMiddleware.Add(), uc.updateUserHandler)
	group.GET("/users/:id/groups", authMiddleware.Add(), uc.getUserGroupsHandler)
	group.PUT("/users/me", authMiddleware.WithAdminNotRequired().Add(), uc.updateCurrentUserHandler)
	group.DELETE("/users/:id", authMiddleware.Add(), uc.deleteUserHandler)

	group.PUT("/users/:id/user-groups", authMiddleware.Add(), uc.updateUserGroups)

	group.GET("/users/:id/profile-picture.png", uc.getUserProfilePictureHandler)
	group.GET("/users/me/profile-picture.png", authMiddleware.WithAdminNotRequired().Add(), uc.getCurrentUserProfilePictureHandler)
	group.PUT("/users/:id/profile-picture", authMiddleware.Add(), uc.updateUserProfilePictureHandler)
	group.PUT("/users/me/profile-picture", authMiddleware.WithAdminNotRequired().Add(), uc.updateCurrentUserProfilePictureHandler)

<<<<<<< HEAD
	group.POST("/users/:id/one-time-access-token", authMiddleware.Add(), uc.createOneTimeAccessTokenHandler)
=======
	group.POST("/users/me/one-time-access-token", jwtAuthMiddleware.Add(false), uc.createOwnOneTimeAccessTokenHandler)
	group.POST("/users/:id/one-time-access-token", jwtAuthMiddleware.Add(true), uc.createAdminOneTimeAccessTokenHandler)
>>>>>>> 74ba8390
	group.POST("/one-time-access-token/:token", rateLimitMiddleware.Add(rate.Every(10*time.Second), 5), uc.exchangeOneTimeAccessTokenHandler)
	group.POST("/one-time-access-token/setup", uc.getSetupAccessTokenHandler)
	group.POST("/one-time-access-email", rateLimitMiddleware.Add(rate.Every(10*time.Minute), 3), uc.requestOneTimeAccessEmailHandler)
}

type UserController struct {
	userService      *service.UserService
	appConfigService *service.AppConfigService
}

// getUserGroupsHandler godoc
// @Summary Get user groups
// @Description Retrieve all groups a specific user belongs to
// @Tags Users,User Groups
// @Param id path string true "User ID"
// @Success 200 {array} dto.UserGroupDtoWithUsers
// @Router /users/{id}/groups [get]
func (uc *UserController) getUserGroupsHandler(c *gin.Context) {
	userID := c.Param("id")
	groups, err := uc.userService.GetUserGroups(userID)
	if err != nil {
		c.Error(err)
		return
	}

	var groupsDto []dto.UserGroupDtoWithUsers
	if err := dto.MapStructList(groups, &groupsDto); err != nil {
		c.Error(err)
		return
	}

	c.JSON(http.StatusOK, groupsDto)
}

// listUsersHandler godoc
// @Summary List users
// @Description Get a paginated list of users with optional search and sorting
// @Tags Users
// @Param search query string false "Search term to filter users"
// @Param page query int false "Page number, starting from 1" default(1)
// @Param limit query int false "Number of items per page" default(10)
// @Param sort_column query string false "Column to sort by" default("created_at")
// @Param sort_direction query string false "Sort direction (asc or desc)" default("desc")
// @Success 200 {object} dto.Paginated[dto.UserDto]
// @Router /users [get]
func (uc *UserController) listUsersHandler(c *gin.Context) {
	searchTerm := c.Query("search")
	var sortedPaginationRequest utils.SortedPaginationRequest
	if err := c.ShouldBindQuery(&sortedPaginationRequest); err != nil {
		c.Error(err)
		return
	}

	users, pagination, err := uc.userService.ListUsers(searchTerm, sortedPaginationRequest)
	if err != nil {
		c.Error(err)
		return
	}

	var usersDto []dto.UserDto
	if err := dto.MapStructList(users, &usersDto); err != nil {
		c.Error(err)
		return
	}

	c.JSON(http.StatusOK, dto.Paginated[dto.UserDto]{
		Data:       usersDto,
		Pagination: pagination,
	})
}

// getUserHandler godoc
// @Summary Get user by ID
// @Description Retrieve detailed information about a specific user
// @Tags Users
// @Param id path string true "User ID"
// @Success 200 {object} dto.UserDto
// @Router /users/{id} [get]
func (uc *UserController) getUserHandler(c *gin.Context) {
	user, err := uc.userService.GetUser(c.Param("id"))
	if err != nil {
		c.Error(err)
		return
	}

	var userDto dto.UserDto
	if err := dto.MapStruct(user, &userDto); err != nil {
		c.Error(err)
		return
	}

	c.JSON(http.StatusOK, userDto)
}

// getCurrentUserHandler godoc
// @Summary Get current user
// @Description Retrieve information about the currently authenticated user
// @Tags Users
// @Success 200 {object} dto.UserDto
// @Router /users/me [get]
func (uc *UserController) getCurrentUserHandler(c *gin.Context) {
	user, err := uc.userService.GetUser(c.GetString("userID"))
	if err != nil {
		c.Error(err)
		return
	}

	var userDto dto.UserDto
	if err := dto.MapStruct(user, &userDto); err != nil {
		c.Error(err)
		return
	}

	c.JSON(http.StatusOK, userDto)
}

// deleteUserHandler godoc
// @Summary Delete user
// @Description Delete a specific user by ID
// @Tags Users
// @Param id path string true "User ID"
// @Success 204 "No Content"
// @Router /users/{id} [delete]
func (uc *UserController) deleteUserHandler(c *gin.Context) {
	if err := uc.userService.DeleteUser(c.Param("id")); err != nil {
		c.Error(err)
		return
	}

	c.Status(http.StatusNoContent)
}

// createUserHandler godoc
// @Summary Create user
// @Description Create a new user
// @Tags Users
// @Param user body dto.UserCreateDto true "User information"
// @Success 201 {object} dto.UserDto
// @Router /users [post]
func (uc *UserController) createUserHandler(c *gin.Context) {
	var input dto.UserCreateDto
	if err := c.ShouldBindJSON(&input); err != nil {
		c.Error(err)
		return
	}

	user, err := uc.userService.CreateUser(input)
	if err != nil {
		c.Error(err)
		return
	}

	var userDto dto.UserDto
	if err := dto.MapStruct(user, &userDto); err != nil {
		c.Error(err)
		return
	}

	c.JSON(http.StatusCreated, userDto)
}

// updateUserHandler godoc
// @Summary Update user
// @Description Update an existing user by ID
// @Tags Users
// @Param id path string true "User ID"
// @Param user body dto.UserCreateDto true "User information"
// @Success 200 {object} dto.UserDto
// @Router /users/{id} [put]
func (uc *UserController) updateUserHandler(c *gin.Context) {
	uc.updateUser(c, false)
}

// updateCurrentUserHandler godoc
// @Summary Update current user
// @Description Update the currently authenticated user's information
// @Tags Users
// @Param user body dto.UserCreateDto true "User information"
// @Success 200 {object} dto.UserDto
// @Router /users/me [put]
func (uc *UserController) updateCurrentUserHandler(c *gin.Context) {
	if uc.appConfigService.DbConfig.AllowOwnAccountEdit.Value != "true" {
		c.Error(&common.AccountEditNotAllowedError{})
		return
	}
	uc.updateUser(c, true)
}

// getUserProfilePictureHandler godoc
// @Summary Get user profile picture
// @Description Retrieve a specific user's profile picture
// @Tags Users
// @Produce image/png
// @Param id path string true "User ID"
// @Success 200 {file} binary "PNG image"
// @Router /users/{id}/profile-picture.png [get]
func (uc *UserController) getUserProfilePictureHandler(c *gin.Context) {
	userID := c.Param("id")

	picture, size, err := uc.userService.GetProfilePicture(userID)
	if err != nil {
		c.Error(err)
		return
	}

	c.DataFromReader(http.StatusOK, size, "image/png", picture, nil)
}

// getCurrentUserProfilePictureHandler godoc
// @Summary Get current user's profile picture
// @Description Retrieve the currently authenticated user's profile picture
// @Tags Users
// @Produce image/png
// @Success 200 {file} binary "PNG image"
// @Router /users/me/profile-picture.png [get]
func (uc *UserController) getCurrentUserProfilePictureHandler(c *gin.Context) {
	userID := c.GetString("userID")

	picture, size, err := uc.userService.GetProfilePicture(userID)
	if err != nil {
		c.Error(err)
		return
	}

	c.DataFromReader(http.StatusOK, size, "image/png", picture, nil)
}

// updateUserProfilePictureHandler godoc
// @Summary Update user profile picture
// @Description Update a specific user's profile picture
// @Tags Users
// @Accept multipart/form-data
// @Produce json
// @Param id path string true "User ID"
// @Param file formData file true "Profile picture image file (PNG, JPG, or JPEG)"
// @Success 204 "No Content"
// @Router /users/{id}/profile-picture [put]
func (uc *UserController) updateUserProfilePictureHandler(c *gin.Context) {
	userID := c.Param("id")
	fileHeader, err := c.FormFile("file")
	if err != nil {
		c.Error(err)
		return
	}
	file, err := fileHeader.Open()
	if err != nil {
		c.Error(err)
		return
	}
	defer file.Close()

	if err := uc.userService.UpdateProfilePicture(userID, file); err != nil {
		c.Error(err)
		return
	}

	c.Status(http.StatusNoContent)
}

// updateCurrentUserProfilePictureHandler godoc
// @Summary Update current user's profile picture
// @Description Update the currently authenticated user's profile picture
// @Tags Users
// @Accept multipart/form-data
// @Produce json
// @Param file formData file true "Profile picture image file (PNG, JPG, or JPEG)"
// @Success 204 "No Content"
// @Router /users/me/profile-picture [put]
func (uc *UserController) updateCurrentUserProfilePictureHandler(c *gin.Context) {
	userID := c.GetString("userID")
	fileHeader, err := c.FormFile("file")
	if err != nil {
		c.Error(err)
		return
	}
	file, err := fileHeader.Open()
	if err != nil {
		c.Error(err)
		return
	}
	defer file.Close()

	if err := uc.userService.UpdateProfilePicture(userID, file); err != nil {
		c.Error(err)
		return
	}

	c.Status(http.StatusNoContent)
}

<<<<<<< HEAD
// createOneTimeAccessTokenHandler godoc
// @Summary Create one-time access token
// @Description Generate a one-time access token for a specific user
// @Tags Users
// @Param id path string true "User ID"
// @Param body body dto.OneTimeAccessTokenCreateDto true "Token options"
// @Success 201 {object} object "{ \"token\": \"string\" }"
// @Router /users/{id}/one-time-access-token [post]
func (uc *UserController) createOneTimeAccessTokenHandler(c *gin.Context) {
=======
func (uc *UserController) createOneTimeAccessTokenHandler(c *gin.Context, own bool) {
>>>>>>> 74ba8390
	var input dto.OneTimeAccessTokenCreateDto
	if err := c.ShouldBindJSON(&input); err != nil {
		c.Error(err)
		return
	}

	if own {
		input.UserID = c.GetString("userID")
	}
	token, err := uc.userService.CreateOneTimeAccessToken(input.UserID, input.ExpiresAt)
	if err != nil {
		c.Error(err)
		return
	}

	c.JSON(http.StatusCreated, gin.H{"token": token})
}

<<<<<<< HEAD
// requestOneTimeAccessEmailHandler godoc
// @Summary Request one-time access email
// @Description Send a one-time access link via email
// @Tags Users
// @Param body body dto.OneTimeAccessEmailDto true "Email and redirect options"
// @Success 204 "No Content"
// @Router /one-time-access-email [post]
=======
func (uc *UserController) createOwnOneTimeAccessTokenHandler(c *gin.Context) {
	uc.createOneTimeAccessTokenHandler(c, true)
}

func (uc *UserController) createAdminOneTimeAccessTokenHandler(c *gin.Context) {
	uc.createOneTimeAccessTokenHandler(c, false)
}

>>>>>>> 74ba8390
func (uc *UserController) requestOneTimeAccessEmailHandler(c *gin.Context) {
	var input dto.OneTimeAccessEmailDto
	if err := c.ShouldBindJSON(&input); err != nil {
		c.Error(err)
		return
	}

	err := uc.userService.RequestOneTimeAccessEmail(input.Email, input.RedirectPath)
	if err != nil {
		c.Error(err)
		return
	}

	c.Status(http.StatusNoContent)
}

// exchangeOneTimeAccessTokenHandler godoc
// @Summary Exchange one-time access token
// @Description Exchange a one-time access token for a session token
// @Tags Users
// @Param token path string true "One-time access token"
// @Success 200 {object} dto.UserDto
// @Router /one-time-access-token/{token} [post]
func (uc *UserController) exchangeOneTimeAccessTokenHandler(c *gin.Context) {
	user, token, err := uc.userService.ExchangeOneTimeAccessToken(c.Param("token"), c.ClientIP(), c.Request.UserAgent())
	if err != nil {
		c.Error(err)
		return
	}

	var userDto dto.UserDto
	if err := dto.MapStruct(user, &userDto); err != nil {
		c.Error(err)
		return
	}

	sessionDurationInMinutesParsed, _ := strconv.Atoi(uc.appConfigService.DbConfig.SessionDuration.Value)
	maxAge := sessionDurationInMinutesParsed * 60
	cookie.AddAccessTokenCookie(c, maxAge, token)

	c.JSON(http.StatusOK, userDto)
}

// getSetupAccessTokenHandler godoc
// @Summary Setup initial admin
// @Description Generate setup access token for initial admin user configuration
// @Tags Users
// @Success 200 {object} dto.UserDto
// @Router /one-time-access-token/setup [post]
func (uc *UserController) getSetupAccessTokenHandler(c *gin.Context) {
	user, token, err := uc.userService.SetupInitialAdmin()
	if err != nil {
		c.Error(err)
		return
	}

	var userDto dto.UserDto
	if err := dto.MapStruct(user, &userDto); err != nil {
		c.Error(err)
		return
	}

	sessionDurationInMinutesParsed, _ := strconv.Atoi(uc.appConfigService.DbConfig.SessionDuration.Value)
	maxAge := sessionDurationInMinutesParsed * 60
	cookie.AddAccessTokenCookie(c, maxAge, token)

	c.JSON(http.StatusOK, userDto)
}

// updateUserGroups godoc
// @Summary Update user groups
// @Description Update the groups a specific user belongs to
// @Tags Users
// @Param id path string true "User ID"
// @Param groups body dto.UserUpdateUserGroupDto true "User group IDs"
// @Success 200 {object} dto.UserDto
// @Router /users/{id}/user-groups [put]
func (uc *UserController) updateUserGroups(c *gin.Context) {
	var input dto.UserUpdateUserGroupDto
	if err := c.ShouldBindJSON(&input); err != nil {
		c.Error(err)
		return
	}

	user, err := uc.userService.UpdateUserGroups(c.Param("id"), input.UserGroupIds)
	if err != nil {
		c.Error(err)
		return
	}

	var userDto dto.UserDto
	if err := dto.MapStruct(user, &userDto); err != nil {
		c.Error(err)
		return
	}

	c.JSON(http.StatusOK, userDto)
}

// updateUser is an internal helper method, not exposed as an API endpoint
func (uc *UserController) updateUser(c *gin.Context, updateOwnUser bool) {
	var input dto.UserCreateDto
	if err := c.ShouldBindJSON(&input); err != nil {
		c.Error(err)
		return
	}

	var userID string
	if updateOwnUser {
		userID = c.GetString("userID")
	} else {
		userID = c.Param("id")
	}

	user, err := uc.userService.UpdateUser(userID, input, updateOwnUser, false)
	if err != nil {
		c.Error(err)
		return
	}

	var userDto dto.UserDto
	if err := dto.MapStruct(user, &userDto); err != nil {
		c.Error(err)
		return
	}

	c.JSON(http.StatusOK, userDto)
}<|MERGE_RESOLUTION|>--- conflicted
+++ resolved
@@ -42,12 +42,8 @@
 	group.PUT("/users/:id/profile-picture", authMiddleware.Add(), uc.updateUserProfilePictureHandler)
 	group.PUT("/users/me/profile-picture", authMiddleware.WithAdminNotRequired().Add(), uc.updateCurrentUserProfilePictureHandler)
 
-<<<<<<< HEAD
-	group.POST("/users/:id/one-time-access-token", authMiddleware.Add(), uc.createOneTimeAccessTokenHandler)
-=======
-	group.POST("/users/me/one-time-access-token", jwtAuthMiddleware.Add(false), uc.createOwnOneTimeAccessTokenHandler)
-	group.POST("/users/:id/one-time-access-token", jwtAuthMiddleware.Add(true), uc.createAdminOneTimeAccessTokenHandler)
->>>>>>> 74ba8390
+	group.POST("/users/me/one-time-access-token", authMiddleware.WithAdminNotRequired().Add(), uc.createOwnOneTimeAccessTokenHandler)
+	group.POST("/users/:id/one-time-access-token", authMiddleware.Add(), uc.createAdminOneTimeAccessTokenHandler)
 	group.POST("/one-time-access-token/:token", rateLimitMiddleware.Add(rate.Every(10*time.Second), 5), uc.exchangeOneTimeAccessTokenHandler)
 	group.POST("/one-time-access-token/setup", uc.getSetupAccessTokenHandler)
 	group.POST("/one-time-access-email", rateLimitMiddleware.Add(rate.Every(10*time.Minute), 3), uc.requestOneTimeAccessEmailHandler)
@@ -338,46 +334,33 @@
 	c.Status(http.StatusNoContent)
 }
 
-<<<<<<< HEAD
-// createOneTimeAccessTokenHandler godoc
-// @Summary Create one-time access token
-// @Description Generate a one-time access token for a specific user
+func (uc *UserController) createOneTimeAccessTokenHandler(c *gin.Context, own bool) {
+	var input dto.OneTimeAccessTokenCreateDto
+	if err := c.ShouldBindJSON(&input); err != nil {
+		c.Error(err)
+		return
+	}
+
+	if own {
+		input.UserID = c.GetString("userID")
+	}
+	token, err := uc.userService.CreateOneTimeAccessToken(input.UserID, input.ExpiresAt)
+	if err != nil {
+		c.Error(err)
+		return
+	}
+
+	c.JSON(http.StatusCreated, gin.H{"token": token})
+}
+
+// createOwnOneTimeAccessTokenHandler godoc
+// @Summary Create one-time access token for current user
+// @Description Generate a one-time access token for the currently authenticated user
 // @Tags Users
 // @Param id path string true "User ID"
 // @Param body body dto.OneTimeAccessTokenCreateDto true "Token options"
 // @Success 201 {object} object "{ \"token\": \"string\" }"
 // @Router /users/{id}/one-time-access-token [post]
-func (uc *UserController) createOneTimeAccessTokenHandler(c *gin.Context) {
-=======
-func (uc *UserController) createOneTimeAccessTokenHandler(c *gin.Context, own bool) {
->>>>>>> 74ba8390
-	var input dto.OneTimeAccessTokenCreateDto
-	if err := c.ShouldBindJSON(&input); err != nil {
-		c.Error(err)
-		return
-	}
-
-	if own {
-		input.UserID = c.GetString("userID")
-	}
-	token, err := uc.userService.CreateOneTimeAccessToken(input.UserID, input.ExpiresAt)
-	if err != nil {
-		c.Error(err)
-		return
-	}
-
-	c.JSON(http.StatusCreated, gin.H{"token": token})
-}
-
-<<<<<<< HEAD
-// requestOneTimeAccessEmailHandler godoc
-// @Summary Request one-time access email
-// @Description Send a one-time access link via email
-// @Tags Users
-// @Param body body dto.OneTimeAccessEmailDto true "Email and redirect options"
-// @Success 204 "No Content"
-// @Router /one-time-access-email [post]
-=======
 func (uc *UserController) createOwnOneTimeAccessTokenHandler(c *gin.Context) {
 	uc.createOneTimeAccessTokenHandler(c, true)
 }
@@ -386,7 +369,6 @@
 	uc.createOneTimeAccessTokenHandler(c, false)
 }
 
->>>>>>> 74ba8390
 func (uc *UserController) requestOneTimeAccessEmailHandler(c *gin.Context) {
 	var input dto.OneTimeAccessEmailDto
 	if err := c.ShouldBindJSON(&input); err != nil {
