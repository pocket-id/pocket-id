package controller

import (
	"log"
	"net/http"
	"net/url"
	"strings"

	"github.com/pocket-id/pocket-id/backend/internal/common"
	"github.com/pocket-id/pocket-id/backend/internal/utils/cookie"

	"github.com/gin-gonic/gin"
	"github.com/pocket-id/pocket-id/backend/internal/dto"
	"github.com/pocket-id/pocket-id/backend/internal/middleware"
	"github.com/pocket-id/pocket-id/backend/internal/service"
	"github.com/pocket-id/pocket-id/backend/internal/utils"
)

// NewOidcController creates a new controller for OIDC related endpoints
// @Summary OIDC controller
// @Description Initializes all OIDC-related API endpoints for authentication and client management
// @Tags OIDC
func NewOidcController(group *gin.RouterGroup, authMiddleware *middleware.AuthMiddleware, fileSizeLimitMiddleware *middleware.FileSizeLimitMiddleware, oidcService *service.OidcService, jwtService *service.JwtService) {
	oc := &OidcController{oidcService: oidcService, jwtService: jwtService}

	group.POST("/oidc/authorize", authMiddleware.WithAdminNotRequired().Add(), oc.authorizeHandler)
	group.POST("/oidc/authorization-required", authMiddleware.WithAdminNotRequired().Add(), oc.authorizationConfirmationRequiredHandler)

	group.POST("/oidc/token", oc.createTokensHandler)
	group.GET("/oidc/userinfo", oc.userInfoHandler)
	group.POST("/oidc/userinfo", oc.userInfoHandler)
	group.POST("/oidc/end-session", authMiddleware.WithSuccessOptional().Add(), oc.EndSessionHandler)
	group.GET("/oidc/end-session", authMiddleware.WithSuccessOptional().Add(), oc.EndSessionHandler)

	group.GET("/oidc/clients", authMiddleware.Add(), oc.listClientsHandler)
	group.POST("/oidc/clients", authMiddleware.Add(), oc.createClientHandler)
	group.GET("/oidc/clients/:id", authMiddleware.Add(), oc.getClientHandler)
	group.GET("/oidc/clients/:id/meta", oc.getClientMetaDataHandler)
	group.PUT("/oidc/clients/:id", authMiddleware.Add(), oc.updateClientHandler)
	group.DELETE("/oidc/clients/:id", authMiddleware.Add(), oc.deleteClientHandler)

	group.PUT("/oidc/clients/:id/allowed-user-groups", authMiddleware.Add(), oc.updateAllowedUserGroupsHandler)
	group.POST("/oidc/clients/:id/secret", authMiddleware.Add(), oc.createClientSecretHandler)

	group.GET("/oidc/clients/:id/logo", oc.getClientLogoHandler)
	group.DELETE("/oidc/clients/:id/logo", oc.deleteClientLogoHandler)
	group.POST("/oidc/clients/:id/logo", authMiddleware.Add(), fileSizeLimitMiddleware.Add(2<<20), oc.updateClientLogoHandler)
}

type OidcController struct {
	oidcService *service.OidcService
	jwtService  *service.JwtService
}

// authorizeHandler godoc
// @Summary Authorize OIDC client
// @Description Start the OIDC authorization process for a client
// @Tags OIDC
// @Accept json
// @Produce json
// @Param request body dto.AuthorizeOidcClientRequestDto true "Authorization request parameters"
// @Success 200 {object} dto.AuthorizeOidcClientResponseDto "Authorization code and callback URL"
// @Security BearerAuth
// @Router /api/oidc/authorize [post]
func (oc *OidcController) authorizeHandler(c *gin.Context) {
	var input dto.AuthorizeOidcClientRequestDto
	if err := c.ShouldBindJSON(&input); err != nil {
		_ = c.Error(err)
		return
	}

	code, callbackURL, err := oc.oidcService.Authorize(input, c.GetString("userID"), c.ClientIP(), c.Request.UserAgent())
	if err != nil {
		_ = c.Error(err)
		return
	}

	response := dto.AuthorizeOidcClientResponseDto{
		Code:        code,
		CallbackURL: callbackURL,
	}

	c.JSON(http.StatusOK, response)
}

// authorizationConfirmationRequiredHandler godoc
// @Summary Check if authorization confirmation is required
// @Description Check if the user needs to confirm authorization for the client
// @Tags OIDC
// @Accept json
// @Produce json
// @Param request body dto.AuthorizationRequiredDto true "Authorization check parameters"
// @Success 200 {object} object "{ \"authorizationRequired\": true/false }"
// @Security BearerAuth
// @Router /api/oidc/authorization-required [post]
func (oc *OidcController) authorizationConfirmationRequiredHandler(c *gin.Context) {
	var input dto.AuthorizationRequiredDto
	if err := c.ShouldBindJSON(&input); err != nil {
		_ = c.Error(err)
		return
	}

	hasAuthorizedClient, err := oc.oidcService.HasAuthorizedClient(input.ClientID, c.GetString("userID"), input.Scope)
	if err != nil {
		_ = c.Error(err)
		return
	}

	c.JSON(http.StatusOK, gin.H{"authorizationRequired": !hasAuthorizedClient})
}

// createTokensHandler godoc
// @Summary Create OIDC tokens
// @Description Exchange authorization code or refresh token for access tokens
// @Tags OIDC
// @Produce json
// @Param client_id formData string false "Client ID (if not using Basic Auth)"
// @Param client_secret formData string false "Client secret (if not using Basic Auth)"
// @Param code formData string false "Authorization code (required for 'authorization_code' grant)"
// @Param grant_type formData string true "Grant type ('authorization_code' or 'refresh_token')"
// @Param code_verifier formData string false "PKCE code verifier (for authorization_code with PKCE)"
// @Param refresh_token formData string false "Refresh token (required for 'refresh_token' grant)"
// @Success 200 {object} dto.OidcTokenResponseDto "Token response with access_token and optional id_token and refresh_token"
// @Router /api/oidc/token [post]
func (oc *OidcController) createTokensHandler(c *gin.Context) {
	// Disable cors for this endpoint
	c.Writer.Header().Set("Access-Control-Allow-Origin", "*")

	var input dto.OidcCreateTokensDto
	if err := c.ShouldBind(&input); err != nil {
		_ = c.Error(err)
		return
	}

	// Validate that code is provided for authorization_code grant type
	if input.GrantType == "authorization_code" && input.Code == "" {
		_ = c.Error(&common.OidcMissingAuthorizationCodeError{})
		return
	}

	// Validate that refresh_token is provided for refresh_token grant type
	if input.GrantType == "refresh_token" && input.RefreshToken == "" {
		_ = c.Error(&common.OidcMissingRefreshTokenError{})
		return
	}

	clientID := input.ClientID
	clientSecret := input.ClientSecret

	// Client id and secret can also be passed over the Authorization header
	if clientID == "" && clientSecret == "" {
		clientID, clientSecret, _ = c.Request.BasicAuth()
	}

	idToken, accessToken, refreshToken, expiresIn, err := oc.oidcService.CreateTokens(
		input.Code,
		input.GrantType,
		clientID,
		clientSecret,
		input.CodeVerifier,
		input.RefreshToken,
	)

	if err != nil {
		_ = c.Error(err)
		return
	}

	response := dto.OidcTokenResponseDto{
		AccessToken: accessToken,
		TokenType:   "Bearer",
		ExpiresIn:   expiresIn,
	}

	// Include ID token only for authorization_code grant
	if idToken != "" {
		response.IdToken = idToken
	}

	// Include refresh token if generated
	if refreshToken != "" {
		response.RefreshToken = refreshToken
	}

	c.JSON(http.StatusOK, response)
}

// userInfoHandler godoc
// @Summary Get user information
// @Description Get user information based on the access token
// @Tags OIDC
// @Accept json
// @Produce json
// @Success 200 {object} object "User claims based on requested scopes"
// @Security OAuth2AccessToken
// @Router /api/oidc/userinfo [get]
func (oc *OidcController) userInfoHandler(c *gin.Context) {
<<<<<<< HEAD
	_, authToken, ok := strings.Cut(c.GetHeader("Authorization"), " ")
	if !ok || authToken == "" {
		c.Error(&common.MissingAccessToken{})
=======
	authHeaderSplit := strings.Split(c.GetHeader("Authorization"), " ")
	if len(authHeaderSplit) != 2 {
		_ = c.Error(&common.MissingAccessToken{})
>>>>>>> c9e0073b
		return
	}

	token, err := oc.jwtService.VerifyOauthAccessToken(authToken)
	if err != nil {
		_ = c.Error(err)
		return
	}
	userID, ok := token.Subject()
	if !ok {
		c.Error(&common.TokenInvalidError{})
		return
	}
	clientID, ok := token.Audience()
	if !ok || len(clientID) != 1 {
		c.Error(&common.TokenInvalidError{})
		return
	}
	claims, err := oc.oidcService.GetUserClaimsForClient(userID, clientID[0])
	if err != nil {
		_ = c.Error(err)
		return
	}

	c.JSON(http.StatusOK, claims)
}

// userInfoHandler godoc (POST method)
// @Summary Get user information (POST method)
// @Description Get user information based on the access token using POST
// @Tags OIDC
// @Accept json
// @Produce json
// @Success 200 {object} object "User claims based on requested scopes"
// @Security OAuth2AccessToken
// @Router /api/oidc/userinfo [post]
func (oc *OidcController) userInfoHandlerPost(c *gin.Context) {
	// Implementation is the same as GET
}

// EndSessionHandler godoc
// @Summary End OIDC session
// @Description End user session and handle OIDC logout
// @Tags OIDC
// @Accept application/x-www-form-urlencoded
// @Produce html
// @Param id_token_hint query string false "ID token"
// @Param post_logout_redirect_uri query string false "URL to redirect to after logout"
// @Param state query string false "State parameter to include in the redirect"
// @Success 302 "Redirect to post-logout URL or application logout page"
// @Router /api/oidc/end-session [get]
func (oc *OidcController) EndSessionHandler(c *gin.Context) {
	var input dto.OidcLogoutDto

	// Bind query parameters to the struct
	if c.Request.Method == http.MethodGet {
		if err := c.ShouldBindQuery(&input); err != nil {
			_ = c.Error(err)
			return
		}
	} else if c.Request.Method == http.MethodPost {
		// Bind form parameters to the struct
		if err := c.ShouldBind(&input); err != nil {
			_ = c.Error(err)
			return
		}
	}

	callbackURL, err := oc.oidcService.ValidateEndSession(input, c.GetString("userID"))
	if err != nil {
		// If the validation fails, the user has to confirm the logout manually and doesn't get redirected
		log.Printf("Error getting logout callback URL, the user has to confirm the logout manually: %v", err)
		c.Redirect(http.StatusFound, common.EnvConfig.AppURL+"/logout")
		return
	}

	// The validation was successful, so we can log out and redirect the user to the callback URL without confirmation
	cookie.AddAccessTokenCookie(c, 0, "")

	logoutCallbackURL, _ := url.Parse(callbackURL)
	if input.State != "" {
		q := logoutCallbackURL.Query()
		q.Set("state", input.State)
		logoutCallbackURL.RawQuery = q.Encode()
	}

	c.Redirect(http.StatusFound, logoutCallbackURL.String())
}

// EndSessionHandler godoc (POST method)
// @Summary End OIDC session (POST method)
// @Description End user session and handle OIDC logout using POST
// @Tags OIDC
// @Accept application/x-www-form-urlencoded
// @Produce html
// @Param id_token_hint formData string false "ID token"
// @Param post_logout_redirect_uri formData string false "URL to redirect to after logout"
// @Param state formData string false "State parameter to include in the redirect"
// @Success 302 "Redirect to post-logout URL or application logout page"
// @Router /api/oidc/end-session [post]
func (oc *OidcController) EndSessionHandlerPost(c *gin.Context) {
	// Implementation is the same as GET
}

// getClientMetaDataHandler godoc
// @Summary Get client metadata
// @Description Get OIDC client metadata for discovery and configuration
// @Tags OIDC
// @Produce json
// @Param id path string true "Client ID"
// @Success 200 {object} dto.OidcClientMetaDataDto "Client metadata"
// @Router /api/oidc/clients/{id}/meta [get]
func (oc *OidcController) getClientMetaDataHandler(c *gin.Context) {
	clientId := c.Param("id")
	client, err := oc.oidcService.GetClient(clientId)
	if err != nil {
		_ = c.Error(err)
		return
	}

	clientDto := dto.OidcClientMetaDataDto{}
	err = dto.MapStruct(client, &clientDto)
	if err == nil {
		c.JSON(http.StatusOK, clientDto)
		return
	}

	_ = c.Error(err)
}

// getClientHandler godoc
// @Summary Get OIDC client
// @Description Get detailed information about an OIDC client
// @Tags OIDC
// @Produce json
// @Param id path string true "Client ID"
// @Success 200 {object} dto.OidcClientWithAllowedUserGroupsDto "Client information"
// @Security BearerAuth
// @Router /api/oidc/clients/{id} [get]
func (oc *OidcController) getClientHandler(c *gin.Context) {
	clientId := c.Param("id")
	client, err := oc.oidcService.GetClient(clientId)
	if err != nil {
		_ = c.Error(err)
		return
	}

	clientDto := dto.OidcClientWithAllowedUserGroupsDto{}
	err = dto.MapStruct(client, &clientDto)
	if err == nil {
		c.JSON(http.StatusOK, clientDto)
		return
	}

	_ = c.Error(err)
}

// listClientsHandler godoc
// @Summary List OIDC clients
// @Description Get a paginated list of OIDC clients with optional search and sorting
// @Tags OIDC
// @Param search query string false "Search term to filter clients by name"
// @Param page query int false "Page number, starting from 1" default(1)
// @Param limit query int false "Number of items per page" default(10)
// @Param sort_column query string false "Column to sort by" default("name")
// @Param sort_direction query string false "Sort direction (asc or desc)" default("asc")
// @Success 200 {object} dto.Paginated[dto.OidcClientDto]
// @Security BearerAuth
// @Router /api/oidc/clients [get]
func (oc *OidcController) listClientsHandler(c *gin.Context) {
	searchTerm := c.Query("search")
	var sortedPaginationRequest utils.SortedPaginationRequest
	if err := c.ShouldBindQuery(&sortedPaginationRequest); err != nil {
		_ = c.Error(err)
		return
	}

	clients, pagination, err := oc.oidcService.ListClients(searchTerm, sortedPaginationRequest)
	if err != nil {
		_ = c.Error(err)
		return
	}

	var clientsDto []dto.OidcClientDto
	if err := dto.MapStructList(clients, &clientsDto); err != nil {
		_ = c.Error(err)
		return
	}

	c.JSON(http.StatusOK, dto.Paginated[dto.OidcClientDto]{
		Data:       clientsDto,
		Pagination: pagination,
	})
}

// createClientHandler godoc
// @Summary Create OIDC client
// @Description Create a new OIDC client
// @Tags OIDC
// @Accept json
// @Produce json
// @Param client body dto.OidcClientCreateDto true "Client information"
// @Success 201 {object} dto.OidcClientWithAllowedUserGroupsDto "Created client"
// @Security BearerAuth
// @Router /api/oidc/clients [post]
func (oc *OidcController) createClientHandler(c *gin.Context) {
	var input dto.OidcClientCreateDto
	if err := c.ShouldBindJSON(&input); err != nil {
		_ = c.Error(err)
		return
	}

	client, err := oc.oidcService.CreateClient(input, c.GetString("userID"))
	if err != nil {
		_ = c.Error(err)
		return
	}

	var clientDto dto.OidcClientWithAllowedUserGroupsDto
	if err := dto.MapStruct(client, &clientDto); err != nil {
		_ = c.Error(err)
		return
	}

	c.JSON(http.StatusCreated, clientDto)
}

// deleteClientHandler godoc
// @Summary Delete OIDC client
// @Description Delete an OIDC client by ID
// @Tags OIDC
// @Param id path string true "Client ID"
// @Success 204 "No Content"
// @Security BearerAuth
// @Router /api/oidc/clients/{id} [delete]
func (oc *OidcController) deleteClientHandler(c *gin.Context) {
	err := oc.oidcService.DeleteClient(c.Param("id"))
	if err != nil {
		_ = c.Error(err)
		return
	}

	c.Status(http.StatusNoContent)
}

// updateClientHandler godoc
// @Summary Update OIDC client
// @Description Update an existing OIDC client
// @Tags OIDC
// @Accept json
// @Produce json
// @Param id path string true "Client ID"
// @Param client body dto.OidcClientCreateDto true "Client information"
// @Success 200 {object} dto.OidcClientWithAllowedUserGroupsDto "Updated client"
// @Security BearerAuth
// @Router /api/oidc/clients/{id} [put]
func (oc *OidcController) updateClientHandler(c *gin.Context) {
	var input dto.OidcClientCreateDto
	if err := c.ShouldBindJSON(&input); err != nil {
		_ = c.Error(err)
		return
	}

	client, err := oc.oidcService.UpdateClient(c.Param("id"), input)
	if err != nil {
		_ = c.Error(err)
		return
	}

	var clientDto dto.OidcClientWithAllowedUserGroupsDto
	if err := dto.MapStruct(client, &clientDto); err != nil {
		_ = c.Error(err)
		return
	}

	c.JSON(http.StatusOK, clientDto)
}

// createClientSecretHandler godoc
// @Summary Create client secret
// @Description Generate a new secret for an OIDC client
// @Tags OIDC
// @Produce json
// @Param id path string true "Client ID"
// @Success 200 {object} object "{ \"secret\": \"string\" }"
// @Security BearerAuth
// @Router /api/oidc/clients/{id}/secret [post]
func (oc *OidcController) createClientSecretHandler(c *gin.Context) {
	secret, err := oc.oidcService.CreateClientSecret(c.Param("id"))
	if err != nil {
		_ = c.Error(err)
		return
	}

	c.JSON(http.StatusOK, gin.H{"secret": secret})
}

// getClientLogoHandler godoc
// @Summary Get client logo
// @Description Get the logo image for an OIDC client
// @Tags OIDC
// @Produce image/png
// @Produce image/jpeg
// @Produce image/svg+xml
// @Param id path string true "Client ID"
// @Success 200 {file} binary "Logo image"
// @Router /api/oidc/clients/{id}/logo [get]
func (oc *OidcController) getClientLogoHandler(c *gin.Context) {
	imagePath, mimeType, err := oc.oidcService.GetClientLogo(c.Param("id"))
	if err != nil {
		_ = c.Error(err)
		return
	}

	c.Header("Content-Type", mimeType)
	c.File(imagePath)
}

// updateClientLogoHandler godoc
// @Summary Update client logo
// @Description Upload or update the logo for an OIDC client
// @Tags OIDC
// @Accept multipart/form-data
// @Param id path string true "Client ID"
// @Param file formData file true "Logo image file (PNG, JPG, or SVG, max 2MB)"
// @Success 204 "No Content"
// @Security BearerAuth
// @Router /api/oidc/clients/{id}/logo [post]
func (oc *OidcController) updateClientLogoHandler(c *gin.Context) {
	file, err := c.FormFile("file")
	if err != nil {
		_ = c.Error(err)
		return
	}

	err = oc.oidcService.UpdateClientLogo(c.Param("id"), file)
	if err != nil {
		_ = c.Error(err)
		return
	}

	c.Status(http.StatusNoContent)
}

// deleteClientLogoHandler godoc
// @Summary Delete client logo
// @Description Delete the logo for an OIDC client
// @Tags OIDC
// @Param id path string true "Client ID"
// @Success 204 "No Content"
// @Security BearerAuth
// @Router /api/oidc/clients/{id}/logo [delete]
func (oc *OidcController) deleteClientLogoHandler(c *gin.Context) {
	err := oc.oidcService.DeleteClientLogo(c.Param("id"))
	if err != nil {
		_ = c.Error(err)
		return
	}

	c.Status(http.StatusNoContent)
}

// updateAllowedUserGroupsHandler godoc
// @Summary Update allowed user groups
// @Description Update the user groups allowed to access an OIDC client
// @Tags OIDC
// @Accept json
// @Produce json
// @Param id path string true "Client ID"
// @Param groups body dto.OidcUpdateAllowedUserGroupsDto true "User group IDs"
// @Success 200 {object} dto.OidcClientDto "Updated client"
// @Security BearerAuth
// @Router /api/oidc/clients/{id}/allowed-user-groups [put]
func (oc *OidcController) updateAllowedUserGroupsHandler(c *gin.Context) {
	var input dto.OidcUpdateAllowedUserGroupsDto
	if err := c.ShouldBindJSON(&input); err != nil {
		_ = c.Error(err)
		return
	}

	oidcClient, err := oc.oidcService.UpdateAllowedUserGroups(c.Param("id"), input)
	if err != nil {
		_ = c.Error(err)
		return
	}

	var oidcClientDto dto.OidcClientDto
	if err := dto.MapStruct(oidcClient, &oidcClientDto); err != nil {
		_ = c.Error(err)
		return
	}

	c.JSON(http.StatusOK, oidcClientDto)
}<|MERGE_RESOLUTION|>--- conflicted
+++ resolved
@@ -195,15 +195,9 @@
 // @Security OAuth2AccessToken
 // @Router /api/oidc/userinfo [get]
 func (oc *OidcController) userInfoHandler(c *gin.Context) {
-<<<<<<< HEAD
 	_, authToken, ok := strings.Cut(c.GetHeader("Authorization"), " ")
 	if !ok || authToken == "" {
-		c.Error(&common.MissingAccessToken{})
-=======
-	authHeaderSplit := strings.Split(c.GetHeader("Authorization"), " ")
-	if len(authHeaderSplit) != 2 {
 		_ = c.Error(&common.MissingAccessToken{})
->>>>>>> c9e0073b
 		return
 	}
 
