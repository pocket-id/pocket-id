--- conflicted
+++ resolved
@@ -74,23 +74,15 @@
 		"token_endpoint":                        appUrl + "/api/oidc/token",
 		"userinfo_endpoint":                     appUrl + "/api/oidc/userinfo",
 		"end_session_endpoint":                  appUrl + "/api/oidc/end-session",
-<<<<<<< HEAD
+		"introspection_endpoint":                appUrl + "/api/oidc/introspect",
 		"device_authorization_endpoint":         appUrl + "/api/oidc/device/authorize",
-=======
-		"introspection_endpoint":                appUrl + "/api/oidc/introspect",
->>>>>>> 76b753f9
 		"jwks_uri":                              appUrl + "/.well-known/jwks.json",
-		"grant_types_supported":                 []string{"authorization_code", "refresh_token"},
+		"grant_types_supported":                 []string{"authorization_code", "refresh_token", "urn:ietf:params:oauth:grant-type:device_code"},
 		"scopes_supported":                      []string{"openid", "profile", "email", "groups"},
 		"claims_supported":                      []string{"sub", "given_name", "family_name", "name", "email", "email_verified", "preferred_username", "picture", "groups"},
 		"response_types_supported":              []string{"code", "id_token"},
 		"subject_types_supported":               []string{"public"},
-<<<<<<< HEAD
-		"id_token_signing_alg_values_supported": []string{"RS256"},
-		"grant_types_supported":                 []string{"authorization_code", "urn:ietf:params:oauth:grant-type:device_code"},
-=======
 		"id_token_signing_alg_values_supported": []string{alg.String()},
->>>>>>> 76b753f9
 	}
 	return json.Marshal(config)
 }