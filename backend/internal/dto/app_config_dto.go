package dto

type PublicAppConfigVariableDto struct {
	Key   string `json:"key"`
	Type  string `json:"type"`
	Value string `json:"value"`
}

type AppConfigVariableDto struct {
	PublicAppConfigVariableDto
	IsPublic bool `json:"isPublic"`
}

type AppConfigUpdateDto struct {
<<<<<<< HEAD
	AppName                       string `json:"appName" binding:"required,min=1,max=30"`
	SessionDuration               string `json:"sessionDuration" binding:"required"`
	EmailsVerified                string `json:"emailsVerified" binding:"required"`
	AllowOwnAccountEdit           string `json:"allowOwnAccountEdit" binding:"required"`
	SmtHost                       string `json:"smtpHost"`
	SmtpPort                      string `json:"smtpPort"`
	SmtpFrom                      string `json:"smtpFrom" binding:"omitempty,email"`
	SmtpUser                      string `json:"smtpUser"`
	SmtpPassword                  string `json:"smtpPassword"`
	SmtpTls                       string `json:"smtpTls"`
	SmtpSkipCertVerify            string `json:"smtpSkipCertVerify"`
	EmailOneTimeAccessEnabled     string `json:"emailOneTimeAccessEnabled" binding:"required"`
	EmailLoginNotificationEnabled string `json:"emailLoginNotificationEnabled" binding:"required"`
=======
	AppName                            string `json:"appName" binding:"required,min=1,max=30"`
	SessionDuration                    string `json:"sessionDuration" binding:"required"`
	EmailsVerified                     string `json:"emailsVerified" binding:"required"`
	AllowOwnAccountEdit                string `json:"allowOwnAccountEdit" binding:"required"`
	EmailEnabled                       string `json:"emailEnabled" binding:"required"`
	SmtHost                            string `json:"smtpHost"`
	SmtpPort                           string `json:"smtpPort"`
	SmtpFrom                           string `json:"smtpFrom" binding:"omitempty,email"`
	SmtpUser                           string `json:"smtpUser"`
	SmtpPassword                       string `json:"smtpPassword"`
	SmtpTls                            string `json:"smtpTls"`
	SmtpSkipCertVerify                 string `json:"smtpSkipCertVerify"`
	LdapEnabled                        string `json:"ldapEnabled" binding:"required"`
	LdapUrl                            string `json:"ldapUrl"`
	LdapBindDn                         string `json:"ldapBindDn"`
	LdapBindPassword                   string `json:"ldapBindPassword"`
	LdapBase                           string `json:"ldapBase"`
	LdapSkipCertVerify                 string `json:"ldapSkipCertVerify"`
	LdapAttributeUserUniqueIdentifier  string `json:"ldapAttributeUserUniqueIdentifier"`
	LdapAttributeUserUsername          string `json:"ldapAttributeUserUsername"`
	LdapAttributeUserEmail             string `json:"ldapAttributeUserEmail"`
	LdapAttributeUserFirstName         string `json:"ldapAttributeUserFirstName"`
	LdapAttributeUserLastName          string `json:"ldapAttributeUserLastName"`
	LdapAttributeGroupUniqueIdentifier string `json:"ldapAttributeGroupUniqueIdentifier"`
	LdapAttributeGroupName             string `json:"ldapAttributeGroupName"`
	LdapAttributeAdminGroup            string `json:"ldapAttributeAdminGroup"`
>>>>>>> 5101b14e
}<|MERGE_RESOLUTION|>--- conflicted
+++ resolved
@@ -12,26 +12,10 @@
 }
 
 type AppConfigUpdateDto struct {
-<<<<<<< HEAD
-	AppName                       string `json:"appName" binding:"required,min=1,max=30"`
-	SessionDuration               string `json:"sessionDuration" binding:"required"`
-	EmailsVerified                string `json:"emailsVerified" binding:"required"`
-	AllowOwnAccountEdit           string `json:"allowOwnAccountEdit" binding:"required"`
-	SmtHost                       string `json:"smtpHost"`
-	SmtpPort                      string `json:"smtpPort"`
-	SmtpFrom                      string `json:"smtpFrom" binding:"omitempty,email"`
-	SmtpUser                      string `json:"smtpUser"`
-	SmtpPassword                  string `json:"smtpPassword"`
-	SmtpTls                       string `json:"smtpTls"`
-	SmtpSkipCertVerify            string `json:"smtpSkipCertVerify"`
-	EmailOneTimeAccessEnabled     string `json:"emailOneTimeAccessEnabled" binding:"required"`
-	EmailLoginNotificationEnabled string `json:"emailLoginNotificationEnabled" binding:"required"`
-=======
 	AppName                            string `json:"appName" binding:"required,min=1,max=30"`
 	SessionDuration                    string `json:"sessionDuration" binding:"required"`
 	EmailsVerified                     string `json:"emailsVerified" binding:"required"`
 	AllowOwnAccountEdit                string `json:"allowOwnAccountEdit" binding:"required"`
-	EmailEnabled                       string `json:"emailEnabled" binding:"required"`
 	SmtHost                            string `json:"smtpHost"`
 	SmtpPort                           string `json:"smtpPort"`
 	SmtpFrom                           string `json:"smtpFrom" binding:"omitempty,email"`
@@ -53,5 +37,6 @@
 	LdapAttributeGroupUniqueIdentifier string `json:"ldapAttributeGroupUniqueIdentifier"`
 	LdapAttributeGroupName             string `json:"ldapAttributeGroupName"`
 	LdapAttributeAdminGroup            string `json:"ldapAttributeAdminGroup"`
->>>>>>> 5101b14e
+	EmailOneTimeAccessEnabled     string `json:"emailOneTimeAccessEnabled" binding:"required"`
+	EmailLoginNotificationEnabled string `json:"emailLoginNotificationEnabled" binding:"required"`
 }