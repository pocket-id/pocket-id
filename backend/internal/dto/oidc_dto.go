--- conflicted
+++ resolved
@@ -28,22 +28,13 @@
 }
 
 type OidcClientCreateDto struct {
-<<<<<<< HEAD
-	Name                     string                   `json:"name" binding:"required,max=50"`
+	Name                     string                   `json:"name" binding:"required,max=50" unorm:"nfc"`
 	CallbackURLs             []string                 `json:"callbackURLs"`
 	LogoutCallbackURLs       []string                 `json:"logoutCallbackURLs"`
 	IsPublic                 bool                     `json:"isPublic"`
 	PkceEnabled              bool                     `json:"pkceEnabled"`
 	RequiresReauthentication bool                     `json:"requiresReauthentication"`
 	Credentials              OidcClientCredentialsDto `json:"credentials"`
-=======
-	Name               string                   `json:"name" binding:"required,max=50" unorm:"nfc"`
-	CallbackURLs       []string                 `json:"callbackURLs"`
-	LogoutCallbackURLs []string                 `json:"logoutCallbackURLs"`
-	IsPublic           bool                     `json:"isPublic"`
-	PkceEnabled        bool                     `json:"pkceEnabled"`
-	Credentials        OidcClientCredentialsDto `json:"credentials"`
->>>>>>> 0a3b1c65
 }
 
 type OidcClientCredentialsDto struct {
