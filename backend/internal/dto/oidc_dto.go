--- conflicted
+++ resolved
@@ -3,17 +3,11 @@
 import datatype "github.com/pocket-id/pocket-id/backend/internal/model/types"
 
 type OidcClientMetaDataDto struct {
-<<<<<<< HEAD
-	ID                       string `json:"id"`
-	Name                     string `json:"name"`
-	HasLogo                  bool   `json:"hasLogo"`
-	RequiresReauthentication bool   `json:"requiresReauthentication"`
-=======
-	ID        string  `json:"id"`
-	Name      string  `json:"name"`
-	HasLogo   bool    `json:"hasLogo"`
-	LaunchURL *string `json:"launchURL"`
->>>>>>> 484c2f6e
+	ID                       string  `json:"id"`
+	Name                     string  `json:"name"`
+	HasLogo                  bool    `json:"hasLogo"`
+	LaunchURL                *string `json:"launchURL"`
+	RequiresReauthentication bool    `json:"requiresReauthentication"`
 }
 
 type OidcClientDto struct {
@@ -37,7 +31,6 @@
 }
 
 type OidcClientCreateDto struct {
-<<<<<<< HEAD
 	Name                     string                   `json:"name" binding:"required,max=50" unorm:"nfc"`
 	CallbackURLs             []string                 `json:"callbackURLs"`
 	LogoutCallbackURLs       []string                 `json:"logoutCallbackURLs"`
@@ -45,15 +38,7 @@
 	PkceEnabled              bool                     `json:"pkceEnabled"`
 	RequiresReauthentication bool                     `json:"requiresReauthentication"`
 	Credentials              OidcClientCredentialsDto `json:"credentials"`
-=======
-	Name               string                   `json:"name" binding:"required,max=50" unorm:"nfc"`
-	CallbackURLs       []string                 `json:"callbackURLs"`
-	LogoutCallbackURLs []string                 `json:"logoutCallbackURLs"`
-	IsPublic           bool                     `json:"isPublic"`
-	PkceEnabled        bool                     `json:"pkceEnabled"`
-	Credentials        OidcClientCredentialsDto `json:"credentials"`
-	LaunchURL          *string                  `json:"launchURL" binding:"omitempty,url"`
->>>>>>> 484c2f6e
+	LaunchURL                *string                  `json:"launchURL" binding:"omitempty,url"`
 }
 
 type OidcClientCredentialsDto struct {
