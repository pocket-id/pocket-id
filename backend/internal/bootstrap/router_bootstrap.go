package bootstrap

import (
	"context"
	"fmt"
	"log"
	"net"
	"net/http"
	"time"

	"github.com/gin-gonic/gin"
	"golang.org/x/time/rate"
	"gorm.io/gorm"

	"github.com/pocket-id/pocket-id/backend/internal/common"
	"github.com/pocket-id/pocket-id/backend/internal/controller"
	"github.com/pocket-id/pocket-id/backend/internal/middleware"
	"github.com/pocket-id/pocket-id/backend/internal/utils"
	"github.com/pocket-id/pocket-id/backend/internal/utils/systemd"
)

// This is used to register additional controllers for tests
<<<<<<< HEAD
var registerTestControllers []func(apiGroup *gin.RouterGroup, db *gorm.DB, appConfigService *service.AppConfigService, jwtService *service.JwtService, ldapService *service.LdapService)
=======
var registerTestControllers []func(apiGroup *gin.RouterGroup, db *gorm.DB, svc *services)
>>>>>>> 8ec23882

func initRouter(db *gorm.DB, svc *services) utils.Service {
	runner, err := initRouterInternal(db, svc)
	if err != nil {
		log.Fatalf("failed to init router: %v", err)
	}
	return runner
}

func initRouterInternal(db *gorm.DB, svc *services) (utils.Service, error) {
	// Set the appropriate Gin mode based on the environment
	switch common.EnvConfig.AppEnv {
	case "production":
		gin.SetMode(gin.ReleaseMode)
	case "development":
		gin.SetMode(gin.DebugMode)
	case "test":
		gin.SetMode(gin.TestMode)
	}

	r := gin.Default()
	r.Use(gin.Logger())

	rateLimitMiddleware := middleware.NewRateLimitMiddleware()

	// Setup global middleware
	r.Use(middleware.NewCorsMiddleware().Add())
	r.Use(middleware.NewErrorHandlerMiddleware().Add())
	r.Use(rateLimitMiddleware.Add(rate.Every(time.Second), 60))

	// Initialize middleware for specific routes
	authMiddleware := middleware.NewAuthMiddleware(svc.apiKeyService, svc.userService, svc.jwtService)
	fileSizeLimitMiddleware := middleware.NewFileSizeLimitMiddleware()

	// Set up API routes
	apiGroup := r.Group("/api")
	controller.NewApiKeyController(apiGroup, authMiddleware, svc.apiKeyService)
	controller.NewWebauthnController(apiGroup, authMiddleware, middleware.NewRateLimitMiddleware(), svc.webauthnService, svc.appConfigService)
	controller.NewOidcController(apiGroup, authMiddleware, fileSizeLimitMiddleware, svc.oidcService, svc.jwtService)
	controller.NewUserController(apiGroup, authMiddleware, middleware.NewRateLimitMiddleware(), svc.userService, svc.appConfigService)
	controller.NewAppConfigController(apiGroup, authMiddleware, svc.appConfigService, svc.emailService, svc.ldapService)
	controller.NewAuditLogController(apiGroup, svc.auditLogService, authMiddleware)
	controller.NewUserGroupController(apiGroup, authMiddleware, svc.userGroupService)
	controller.NewCustomClaimController(apiGroup, authMiddleware, svc.customClaimService)

	// Add test controller in non-production environments
	if common.EnvConfig.AppEnv != "production" {
		for _, f := range registerTestControllers {
<<<<<<< HEAD
			f(apiGroup, db, appConfigService, jwtService, ldapService)
=======
			f(apiGroup, db, svc)
>>>>>>> 8ec23882
		}
	}

	// Set up base routes
	baseGroup := r.Group("/")
	controller.NewWellKnownController(baseGroup, svc.jwtService)

	// Set up the server
	srv := &http.Server{
		Addr:              net.JoinHostPort(common.EnvConfig.Host, common.EnvConfig.Port),
		MaxHeaderBytes:    1 << 20,
		ReadHeaderTimeout: 10 * time.Second,
		Handler:           r,
	}

	// Set up the listener
	listener, err := net.Listen("tcp", srv.Addr)
	if err != nil {
		return nil, fmt.Errorf("failed to create TCP listener: %w", err)
	}

	// Service runner function
	runFn := func(ctx context.Context) error {
		log.Printf("Server listening on %s", srv.Addr)

		// Start the server in a background goroutine
		go func() {
			defer listener.Close()

			// Next call blocks until the server is shut down
			srvErr := srv.Serve(listener)
			if srvErr != http.ErrServerClosed {
				log.Fatalf("Error starting app server: %v", srvErr)
			}
		}()

		// Notify systemd that we are ready
		err = systemd.SdNotifyReady()
		if err != nil {
			// Log the error only
			log.Printf("[WARN] Unable to notify systemd that the service is ready: %v", err)
		}

		// Block until the context is canceled
		<-ctx.Done()

		// Handle graceful shutdown
		// Note we use the background context here as ctx has been canceled already
		shutdownCtx, shutdownCancel := context.WithTimeout(context.Background(), 5*time.Second)
		shutdownErr := srv.Shutdown(shutdownCtx) //nolint:contextcheck
		shutdownCancel()
		if shutdownErr != nil {
			// Log the error only (could be context canceled)
			log.Printf("[WARN] App server shutdown error: %v", shutdownErr)
		}

		return nil
	}

	return runFn, nil
}<|MERGE_RESOLUTION|>--- conflicted
+++ resolved
@@ -20,11 +20,7 @@
 )
 
 // This is used to register additional controllers for tests
-<<<<<<< HEAD
-var registerTestControllers []func(apiGroup *gin.RouterGroup, db *gorm.DB, appConfigService *service.AppConfigService, jwtService *service.JwtService, ldapService *service.LdapService)
-=======
 var registerTestControllers []func(apiGroup *gin.RouterGroup, db *gorm.DB, svc *services)
->>>>>>> 8ec23882
 
 func initRouter(db *gorm.DB, svc *services) utils.Service {
 	runner, err := initRouterInternal(db, svc)
@@ -73,11 +69,7 @@
 	// Add test controller in non-production environments
 	if common.EnvConfig.AppEnv != "production" {
 		for _, f := range registerTestControllers {
-<<<<<<< HEAD
-			f(apiGroup, db, appConfigService, jwtService, ldapService)
-=======
 			f(apiGroup, db, svc)
->>>>>>> 8ec23882
 		}
 	}
 
