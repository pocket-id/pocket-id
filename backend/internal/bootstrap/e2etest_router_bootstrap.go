--- conflicted
+++ resolved
@@ -12,15 +12,9 @@
 
 // When building for E2E tests, add the e2etest controller
 func init() {
-<<<<<<< HEAD
-	registerTestControllers = []func(apiGroup *gin.RouterGroup, db *gorm.DB, appConfigService *service.AppConfigService, jwtService *service.JwtService, ldapService *service.LdapService){
-		func(apiGroup *gin.RouterGroup, db *gorm.DB, appConfigService *service.AppConfigService, jwtService *service.JwtService, ldapService *service.LdapService) {
-			testService := service.NewTestService(db, appConfigService, jwtService, ldapService)
-=======
 	registerTestControllers = []func(apiGroup *gin.RouterGroup, db *gorm.DB, svc *services){
 		func(apiGroup *gin.RouterGroup, db *gorm.DB, svc *services) {
 			testService := service.NewTestService(db, svc.appConfigService, svc.jwtService)
->>>>>>> 8ec23882
 			controller.NewTestController(apiGroup, testService)
 		},
 	}
