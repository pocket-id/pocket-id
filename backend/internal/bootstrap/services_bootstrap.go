package bootstrap

import (
	"context"
	"fmt"
	"net/http"

	"gorm.io/gorm"

	"github.com/pocket-id/pocket-id/backend/internal/service"
	"github.com/pocket-id/pocket-id/backend/internal/storage"
)

type services struct {
	appConfigService   *service.AppConfigService
	appImagesService   *service.AppImagesService
	emailService       *service.EmailService
	geoLiteService     *service.GeoLiteService
	auditLogService    *service.AuditLogService
	jwtService         *service.JwtService
	webauthnService    *service.WebAuthnService
	userService        *service.UserService
	customClaimService *service.CustomClaimService
	oidcService        *service.OidcService
	userGroupService   *service.UserGroupService
	ldapService        *service.LdapService
	apiKeyService      *service.ApiKeyService
	versionService     *service.VersionService
<<<<<<< HEAD
	appLockService     *service.AppLockService
=======
	fileStorage        storage.FileStorage
>>>>>>> bfd71d09
}

// Initializes all services
func initServices(ctx context.Context, db *gorm.DB, httpClient *http.Client, imageExtensions map[string]string, fileStorage storage.FileStorage) (svc *services, err error) {
	svc = &services{}

	svc.appConfigService, err = service.NewAppConfigService(ctx, db)
	if err != nil {
		return nil, fmt.Errorf("failed to create app config service: %w", err)
	}

<<<<<<< HEAD
	svc.appLockService = service.NewAppLockService(db)
	svc.appImagesService = service.NewAppImagesService(imageExtensions)
=======
	svc.fileStorage = fileStorage
	svc.appImagesService = service.NewAppImagesService(imageExtensions, fileStorage)
>>>>>>> bfd71d09

	svc.emailService, err = service.NewEmailService(db, svc.appConfigService)
	if err != nil {
		return nil, fmt.Errorf("failed to create email service: %w", err)
	}

	svc.geoLiteService = service.NewGeoLiteService(httpClient)
	svc.auditLogService = service.NewAuditLogService(db, svc.appConfigService, svc.emailService, svc.geoLiteService)
	svc.jwtService, err = service.NewJwtService(db, svc.appConfigService)
	if err != nil {
		return nil, fmt.Errorf("failed to create JWT service: %w", err)
	}

	svc.customClaimService = service.NewCustomClaimService(db)
	svc.webauthnService, err = service.NewWebAuthnService(db, svc.jwtService, svc.auditLogService, svc.appConfigService)
	if err != nil {
		return nil, fmt.Errorf("failed to create WebAuthn service: %w", err)
	}

	svc.oidcService, err = service.NewOidcService(ctx, db, svc.jwtService, svc.appConfigService, svc.auditLogService, svc.customClaimService, svc.webauthnService, httpClient, fileStorage)
	if err != nil {
		return nil, fmt.Errorf("failed to create OIDC service: %w", err)
	}

	svc.userGroupService = service.NewUserGroupService(db, svc.appConfigService)
	svc.userService = service.NewUserService(db, svc.jwtService, svc.auditLogService, svc.emailService, svc.appConfigService, svc.customClaimService, svc.appImagesService, fileStorage)
	svc.ldapService = service.NewLdapService(db, httpClient, svc.appConfigService, svc.userService, svc.userGroupService)
	svc.apiKeyService = service.NewApiKeyService(db, svc.emailService)

	svc.versionService = service.NewVersionService(httpClient)

	return svc, nil
}<|MERGE_RESOLUTION|>--- conflicted
+++ resolved
@@ -26,11 +26,8 @@
 	ldapService        *service.LdapService
 	apiKeyService      *service.ApiKeyService
 	versionService     *service.VersionService
-<<<<<<< HEAD
+	fileStorage        storage.FileStorage
 	appLockService     *service.AppLockService
-=======
-	fileStorage        storage.FileStorage
->>>>>>> bfd71d09
 }
 
 // Initializes all services
@@ -42,13 +39,9 @@
 		return nil, fmt.Errorf("failed to create app config service: %w", err)
 	}
 
-<<<<<<< HEAD
-	svc.appLockService = service.NewAppLockService(db)
-	svc.appImagesService = service.NewAppImagesService(imageExtensions)
-=======
 	svc.fileStorage = fileStorage
 	svc.appImagesService = service.NewAppImagesService(imageExtensions, fileStorage)
->>>>>>> bfd71d09
+	svc.appLockService = service.NewAppLockService(db)
 
 	svc.emailService, err = service.NewEmailService(db, svc.appConfigService)
 	if err != nil {
